//
//  CameraManager.swift
//  camera
//
//  Created by Natalia Terlecka on 10/10/14.
//  Copyright (c) 2014 imaginaryCloud. All rights reserved.
//

import UIKit
import AVFoundation
import Photos
import ImageIO
import MobileCoreServices
import Photos
import CoreLocation

public enum CameraState {
    case ready, accessDenied, noDeviceFound, notDetermined
}

public enum CameraDevice {
    case front, back
}

public enum CameraFlashMode: Int {
    case off, on, auto
}

public enum CameraOutputMode {
    case stillImage, videoWithMic, videoOnly
}

public enum CameraOutputQuality: Int {
    case low, medium, high
}

/// Class for handling iDevices custom camera usage
open class CameraManager: NSObject, AVCaptureFileOutputRecordingDelegate, UIGestureRecognizerDelegate {
    
    // MARK: - Public properties
    
    /// Capture session to customize camera settings.
    open var captureSession: AVCaptureSession?
    
    /// Property to determine if the manager should show the error for the user. If you want to show the errors yourself set this to false. If you want to add custom error UI set showErrorBlock property. Default value is false.
    open var showErrorsToUsers = false
    
    /// Property to determine if the manager should show the camera permission popup immediatly when it's needed or you want to show it manually. Default value is true. Be carful cause using the camera requires permission, if you set this value to false and don't ask manually you won't be able to use the camera.
    open var showAccessPermissionPopupAutomatically = true
    
    /// A block creating UI to present error message to the user. This can be customised to be presented on the Window root view controller, or to pass in the viewController which will present the UIAlertController, for example.
    open var showErrorBlock:(_ erTitle: String, _ erMessage: String) -> Void = { (erTitle: String, erMessage: String) -> Void in
        
        //        var alertController = UIAlertController(title: erTitle, message: erMessage, preferredStyle: .Alert)
        //        alertController.addAction(UIAlertAction(title: "OK", style: UIAlertActionStyle.Default, handler: { (alertAction) -> Void in  }))
        //
        //        if let topController = UIApplication.sharedApplication().keyWindow?.rootViewController {
        //            topController.presentViewController(alertController, animated: true, completion:nil)
        //        }
    }
    
    /// Property to determine if manager should write the resources to the phone library. Default value is true.
    open var writeFilesToPhoneLibrary = true
<<<<<<< HEAD

    // Allow to save location on images when saving to library. Default value is true.
    open var saveLocationOnImages = true
=======
>>>>>>> e34f4d5f
    
    /// Property to determine if manager should follow device orientation. Default value is true.
    open var shouldRespondToOrientationChanges = true {
        didSet {
            if shouldRespondToOrientationChanges {
                _startFollowingDeviceOrientation()
            } else {
                _stopFollowingDeviceOrientation()
            }
        }
    }
    
    /// Property to determine if manager should horizontally flip image took by front camera. Default value is false.
    open var shouldFlipFrontCameraImage = false
    
    open var shouldKeepViewAtOrientationChanges = false
    
    /// Property to determine if manager should enable tap to focus on camera preview. Default value is true.
    open var shouldEnableTapToFocus = true {
        didSet {
            focusGesture.isEnabled = shouldEnableTapToFocus
        }
    }
    
    /// Property to determine if manager should enable pinch to zoom on camera preview. Default value is true.
    open var shouldEnablePinchToZoom = true {
        didSet {
            zoomGesture.isEnabled = shouldEnablePinchToZoom
        }
    }
    
    /// The Bool property to determine if the camera is ready to use.
    open var cameraIsReady: Bool {
        get {
            return cameraIsSetup
        }
    }
    
    /// The Bool property to determine if current device has front camera.
    open var hasFrontCamera: Bool = {
        let frontDevices = AVCaptureDevice.videoDevices.filter { $0.position == .front }
        return !frontDevices.isEmpty
    }()
    
    /// The Bool property to determine if current device has flash.
    open var hasFlash: Bool = {
        let hasFlashDevices = AVCaptureDevice.videoDevices.filter { $0.hasFlash }
        return !hasFlashDevices.isEmpty
    }()
    
    /// Property to enable or disable flip animation when switch between back and front camera. Default value is true.
    open var animateCameraDeviceChange: Bool = true
    
    /// Property to enable or disable shutter animation when taking a picture. Default value is true.
    open var animateShutter: Bool = true
    
    /// Property to enable or disable location services. Location services in camera is used for EXIF data. Default is false
    open var shouldUseLocationServices: Bool = false {
        didSet {
            if shouldUseLocationServices == true {
                self.locationManager = CameraLocationManager()
            }
        }
    }
    
    /// Property to change camera device between front and back.
    open var cameraDevice = CameraDevice.back {
        didSet {
            if cameraIsSetup {
                if cameraDevice != oldValue {
                    if animateCameraDeviceChange {
                        _doFlipAnimation()
                    }
                    _updateCameraDevice(cameraDevice)
                    _updateFlashMode(flashMode)
                    _setupMaxZoomScale()
                    _zoom(0)
                }
            }
        }
    }
    
    /// Property to change camera flash mode.
    open var flashMode = CameraFlashMode.off {
        didSet {
            if cameraIsSetup {
                if flashMode != oldValue {
                    _updateFlashMode(flashMode)
                    print("Flash Mode: \(flashMode.rawValue)")
                }
            }
        }
    }
    
    /// Property to change camera output quality.
    open var cameraOutputQuality = CameraOutputQuality.high {
        didSet {
            if cameraIsSetup {
                if cameraOutputQuality != oldValue {
                    _updateCameraQualityMode(cameraOutputQuality)
                }
            }
        }
    }
    
    /// Property to change camera output.
    open var cameraOutputMode = CameraOutputMode.stillImage {
        didSet {
            if cameraIsSetup {
                if cameraOutputMode != oldValue {
                    _setupOutputMode(cameraOutputMode, oldCameraOutputMode: oldValue)
                }
                _setupMaxZoomScale()
                _zoom(0)
            }
        }
    }
    
    /// Property to check video recording duration when in progress
    open var recordedDuration : CMTime { return movieOutput?.recordedDuration ?? kCMTimeZero }
    
    /// Property to check video recording file size when in progress
    open var recordedFileSize : Int64 { return movieOutput?.recordedFileSize ?? 0 }
    
    //Properties to set focus and capture mode when tap to focus is used (_focusStart)
    open var focusMode : AVCaptureDevice.FocusMode = .continuousAutoFocus
    open var exposureMode: AVCaptureDevice.ExposureMode = .continuousAutoExposure
    
    
    // MARK: - Private properties
    
    fileprivate var locationManager: CameraLocationManager?
<<<<<<< HEAD

=======
    
>>>>>>> e34f4d5f
    fileprivate weak var embeddingView: UIView?
    fileprivate var videoCompletion: ((_ videoURL: URL?, _ error: NSError?) -> Void)?
    
    fileprivate var sessionQueue: DispatchQueue = DispatchQueue(label: "CameraSessionQueue", attributes: [])
    
    fileprivate lazy var frontCameraDevice: AVCaptureDevice? = {
        return AVCaptureDevice.videoDevices.filter { $0.position == .front }.first
    }()
    
    fileprivate lazy var backCameraDevice: AVCaptureDevice? = {
        return AVCaptureDevice.videoDevices.filter { $0.position == .back }.first
    }()
    
    fileprivate lazy var mic: AVCaptureDevice? = {
        return AVCaptureDevice.default(for: AVMediaType.audio)
    }()
    
    fileprivate var stillImageOutput: AVCaptureStillImageOutput?
    fileprivate var movieOutput: AVCaptureMovieFileOutput?
    fileprivate var previewLayer: AVCaptureVideoPreviewLayer?
    fileprivate var library: PHPhotoLibrary?
    
    fileprivate var cameraIsSetup = false
    fileprivate var cameraIsObservingDeviceOrientation = false
    
    fileprivate var zoomScale       = CGFloat(1.0)
    fileprivate var beginZoomScale  = CGFloat(1.0)
    fileprivate var maxZoomScale    = CGFloat(1.0)
    
    fileprivate func _tempFilePath() -> URL {
        let tempURL = URL(fileURLWithPath: NSTemporaryDirectory()).appendingPathComponent("tempMovie\(Date().timeIntervalSince1970)").appendingPathExtension("mp4")
        return tempURL
    }
    
    
    // MARK: - CameraManager
    
    /**
     Inits a capture session and adds a preview layer to the given view. Preview layer bounds will automaticaly be set to match given view. Default session is initialized with still image output.
     
     :param: view The view you want to add the preview layer to
     :param: cameraOutputMode The mode you want capturesession to run image / video / video and microphone
     :param: completion Optional completion block
     
     :returns: Current state of the camera: Ready / AccessDenied / NoDeviceFound / NotDetermined.
     */
    open func addPreviewLayerToView(_ view: UIView) -> CameraState {
        return addPreviewLayerToView(view, newCameraOutputMode: cameraOutputMode)
    }
    open func addPreviewLayerToView(_ view: UIView, newCameraOutputMode: CameraOutputMode) -> CameraState {
        return addLayerPreviewToView(view, newCameraOutputMode: newCameraOutputMode, completion: nil)
    }
    
    open func addLayerPreviewToView(_ view: UIView, newCameraOutputMode: CameraOutputMode, completion: (() -> Void)?) -> CameraState {
        if _canLoadCamera() {
            if let _ = embeddingView {
                if let validPreviewLayer = previewLayer {
                    validPreviewLayer.removeFromSuperlayer()
                }
            }
            if cameraIsSetup {
                _addPreviewLayerToView(view)
                cameraOutputMode = newCameraOutputMode
                if let validCompletion = completion {
                    validCompletion()
                }
            } else {
                _setupCamera {
                    self._addPreviewLayerToView(view)
                    self.cameraOutputMode = newCameraOutputMode
                    if let validCompletion = completion {
                        validCompletion()
                    }
                }
            }
        }
        return _checkIfCameraIsAvailable()
    }
    
    /**
     Asks the user for camera permissions. Only works if the permissions are not yet determined. Note that it'll also automaticaly ask about the microphone permissions if you selected VideoWithMic output.
     
     :param: completion Completion block with the result of permission request
     */
    open func askUserForCameraPermission(_ completion: @escaping (Bool) -> Void) {
        AVCaptureDevice.requestAccess(for: AVMediaType.video, completionHandler: { (allowedAccess) -> Void in
            if self.cameraOutputMode == .videoWithMic {
                AVCaptureDevice.requestAccess(for: AVMediaType.audio, completionHandler: { (allowedAccess) -> Void in
                    DispatchQueue.main.async(execute: { () -> Void in
                        completion(allowedAccess)
                    })
                })
            } else {
                DispatchQueue.main.async(execute: { () -> Void in
                    completion(allowedAccess)
                })
                
            }
        })
    }
    
    /**
     Stops running capture session but all setup devices, inputs and outputs stay for further reuse.
     */
    open func stopCaptureSession() {
        captureSession?.stopRunning()
        _stopFollowingDeviceOrientation()
    }
    
    /**
     Resumes capture session.
     */
    open func resumeCaptureSession() {
        if let validCaptureSession = captureSession {
            if !validCaptureSession.isRunning && cameraIsSetup {
                validCaptureSession.startRunning()
                _startFollowingDeviceOrientation()
            }
        } else {
            if _canLoadCamera() {
                if cameraIsSetup {
                    stopAndRemoveCaptureSession()
                }
                _setupCamera {
                    if let validEmbeddingView = self.embeddingView {
                        self._addPreviewLayerToView(validEmbeddingView)
                    }
                    self._startFollowingDeviceOrientation()
                }
            }
        }
    }
    
    /**
     Stops running capture session and removes all setup devices, inputs and outputs.
     */
    open func stopAndRemoveCaptureSession() {
        stopCaptureSession()
        let oldAnimationValue = animateCameraDeviceChange
        animateCameraDeviceChange = false
        cameraDevice = .back
        cameraIsSetup = false
        previewLayer = nil
        captureSession = nil
        frontCameraDevice = nil
        backCameraDevice = nil
        mic = nil
        stillImageOutput = nil
        movieOutput = nil
        animateCameraDeviceChange = oldAnimationValue
    }
    
    /**
     Captures still image from currently running capture session.
     
     :param: imageCompletion Completion block containing the captured UIImage
     */
    open func capturePictureWithCompletion(_ imageCompletion: @escaping (UIImage?, NSError?) -> Void) {
        
        if writeFilesToPhoneLibrary && saveLocationOnImages && locationManager == nil {
            locationManager = CameraLocationManager()
        }
        
        self.capturePictureDataWithCompletion { data, error in
            
            guard error == nil, let imageData = data else {
                imageCompletion(nil, error)
                return
            }
            
<<<<<<< HEAD
            self._performShutterAnimation() {
                if self.writeFilesToPhoneLibrary == true, let library = self.library  {
                    guard var flippedImage = UIImage(data: imageData) else {
                        imageCompletion(nil, NSError())
                        return
                    }
                    if self.cameraDevice == .front, let cgImage = flippedImage.cgImage {
                        flippedImage = UIImage(cgImage: cgImage, scale: (flippedImage.scale), orientation:.rightMirrored)
                    }
                    
                    library.performChanges({
                        let request = PHAssetChangeRequest.creationRequestForAsset(from: flippedImage)
                        request.creationDate = Date()
                        
                        if let location = self.locationManager?.latestLocation {
                            request.location = location
                        }
                    }, completionHandler: { success, error in
                        if let error = error {
                            DispatchQueue.main.async(execute: {
                                self._show(NSLocalizedString("Error", comment:""), message: error.localizedDescription)
                            })
                        }
                    })
=======
            if self.animateShutter {
                self._performShutterAnimation() {
                    self._capturePicture(imageData, imageCompletion)
>>>>>>> e34f4d5f
                }
            } else {
                self._capturePicture(imageData, imageCompletion)
            }
        }
    }
    
    fileprivate func _capturePicture(_ imageData: Data, _ imageCompletion: (UIImage?, NSError?) -> Void) {
        guard let tempImage = UIImage(data: imageData) else {
            imageCompletion(nil, NSError())
            return
        }
        
        let image: UIImage
        if self.shouldFlipFrontCameraImage == true, self.cameraDevice == .front {
            guard let cgImage = tempImage.cgImage else {
                imageCompletion(nil, NSError())
                return
            }
            let flippedImage = UIImage(cgImage: cgImage, scale: tempImage.scale, orientation: .leftMirrored)
            image = flippedImage
        } else {
            image = tempImage
        }
        
        if self.writeFilesToPhoneLibrary == true, let library = self.library  {
            library.performChanges({
                let request = PHAssetChangeRequest.creationRequestForAsset(from: image)
                request.creationDate = Date()
                
                if let location = self.locationManager?.latestLocation {
                    request.location = location
                }
            }, completionHandler: { success, error in
                if let error = error {
                    DispatchQueue.main.async(execute: {
                        self._show(NSLocalizedString("Error", comment:""), message: error.localizedDescription)
                    })
                }
            })
        }
        
        imageCompletion(image, nil)
    }
    
    /**
     Captures still image from currently running capture session.
     
     :param: imageCompletion Completion block containing the captured imageData
     */
    open func capturePictureDataWithCompletion(_ imageCompletion: @escaping (Data?, NSError?) -> Void) {
        
        guard cameraIsSetup else {
            _show(NSLocalizedString("No capture session setup", comment:""), message: NSLocalizedString("I can't take any picture", comment:""))
            return
        }
        
        guard cameraOutputMode == .stillImage else {
            _show(NSLocalizedString("Capture session output mode video", comment:""), message: NSLocalizedString("I can't take any picture", comment:""))
            return
        }
        
        sessionQueue.async(execute: {
            let stillImageOutput = self._getStillImageOutput()
            stillImageOutput.captureStillImageAsynchronously(from: stillImageOutput.connection(with: AVMediaType.video)!, completionHandler: { [weak self] sample, error in
                
                if let error = error {
                    DispatchQueue.main.async(execute: {
                        self?._show(NSLocalizedString("Error", comment:""), message: error.localizedDescription)
                    })
                    imageCompletion(nil, error as NSError?)
                    return
                }
                
                let imageData = AVCaptureStillImageOutput.jpegStillImageNSDataRepresentation(sample!)
                imageCompletion(imageData, nil)
                
            })
        })
        
    }
    
    /**
     Starts recording a video with or without voice as in the session preset.
     */
    open func startRecordingVideo() {
        if cameraOutputMode != .stillImage {
            _getMovieOutput().startRecording(to: _tempFilePath(), recordingDelegate: self)
        } else {
            _show(NSLocalizedString("Capture session output still image", comment:""), message: NSLocalizedString("I can only take pictures", comment:""))
        }
    }
    
    /**
     Stop recording a video. Save it to the cameraRoll and give back the url.
     */
    open func stopVideoRecording(_ completion:((_ videoURL: URL?, _ error: NSError?) -> Void)?) {
        if let runningMovieOutput = movieOutput {
            if runningMovieOutput.isRecording {
                videoCompletion = completion
                runningMovieOutput.stopRecording()
            }
        }
    }
    
    /**
     Current camera status.
     
     :returns: Current state of the camera: Ready / AccessDenied / NoDeviceFound / NotDetermined
     */
    open func currentCameraStatus() -> CameraState {
        return _checkIfCameraIsAvailable()
    }
    
    /**
     Change current flash mode to next value from available ones.
     
     :returns: Current flash mode: Off / On / Auto
     */
    open func changeFlashMode() -> CameraFlashMode {
        guard let newFlashMode = CameraFlashMode(rawValue: (flashMode.rawValue+1)%3) else { return flashMode }
        flashMode = newFlashMode
        return flashMode
    }
    
    /**
     Change current output quality mode to next value from available ones.
     
     :returns: Current quality mode: Low / Medium / High
     */
    open func changeQualityMode() -> CameraOutputQuality {
        guard let newQuality = CameraOutputQuality(rawValue: (cameraOutputQuality.rawValue+1)%3) else { return cameraOutputQuality }
        cameraOutputQuality = newQuality
        return cameraOutputQuality
    }
    
    // MARK: - AVCaptureFileOutputRecordingDelegate
    public func fileOutput(captureOutput: AVCaptureFileOutput, didStartRecordingTo fileURL: URL, from connections: [AVCaptureConnection]) {
        captureSession?.beginConfiguration()
        if flashMode != .off {
            _updateFlashMode(flashMode)
        }
        captureSession?.commitConfiguration()
    }
    
    open func fileOutput(_ captureOutput: AVCaptureFileOutput, didFinishRecordingTo outputFileURL: URL, from connections: [AVCaptureConnection], error: Error?) {
        _updateFlashMode(.off)
        if let error = error {
            _show(NSLocalizedString("Unable to save video to the iPhone", comment:""), message: error.localizedDescription)
        }
        else {
            if writeFilesToPhoneLibrary {
                if PHPhotoLibrary.authorizationStatus() == .authorized {
                    saveVideoToLibrary(outputFileURL)
                }
                else {
                    PHPhotoLibrary.requestAuthorization({ (autorizationStatus) in
                        if autorizationStatus == .authorized {
                            self.saveVideoToLibrary(outputFileURL)
                        }
                    })
                }
                
            } else {
                _executeVideoCompletionWithURL(outputFileURL, error: error as NSError?)
            }
        }
    }
    
    fileprivate func saveVideoToLibrary(_ fileURL: URL) {
        if let validLibrary = library {
            validLibrary.performChanges({
                let request = PHAssetChangeRequest.creationRequestForAssetFromVideo(atFileURL: fileURL)
                request?.creationDate = Date()
                
                if let location = self.locationManager?.latestLocation {
                    request?.location = location
                }
            }, completionHandler: { success, error in
                if let error = error {
                    self._show(NSLocalizedString("Unable to save video to the iPhone.", comment:""), message: error.localizedDescription)
                    self._executeVideoCompletionWithURL(nil, error: error as NSError?)
                } else {
                    self._executeVideoCompletionWithURL(fileURL, error: error as NSError?)
                }
            })
        }
    }
    
    // MARK: - UIGestureRecognizerDelegate
    fileprivate lazy var zoomGesture = UIPinchGestureRecognizer()
    
    fileprivate func attachZoom(_ view: UIView) {
        DispatchQueue.main.async {
            self.zoomGesture.addTarget(self, action: #selector(CameraManager._zoomStart(_:)))
            view.addGestureRecognizer(self.zoomGesture)
            self.zoomGesture.delegate = self
        }
    }
    
    open func gestureRecognizerShouldBegin(_ gestureRecognizer: UIGestureRecognizer) -> Bool {
        
        if gestureRecognizer.isKind(of: UIPinchGestureRecognizer.self) {
            beginZoomScale = zoomScale;
        }
        
        return true
    }
    
    @objc
    fileprivate func _zoomStart(_ recognizer: UIPinchGestureRecognizer) {
        guard let view = embeddingView,
            let previewLayer = previewLayer
            else { return }
        
        var allTouchesOnPreviewLayer = true
        let numTouch = recognizer.numberOfTouches
        
        for i in 0 ..< numTouch {
            let location = recognizer.location(ofTouch: i, in: view)
            let convertedTouch = previewLayer.convert(location, from: previewLayer.superlayer)
            if !previewLayer.contains(convertedTouch) {
                allTouchesOnPreviewLayer = false
                break
            }
        }
        if allTouchesOnPreviewLayer {
            _zoom(recognizer.scale)
        }
    }
    
    fileprivate func _zoom(_ scale: CGFloat) {
        let device: AVCaptureDevice?
        
        switch cameraDevice {
        case .back:
            device = backCameraDevice
        case .front:
            device = frontCameraDevice
        }
        
        do {
<<<<<<< HEAD
            guard let captureDevice = AVCaptureDevice.videoDevices.first else { return }
            try captureDevice.lockForConfiguration()

            zoomScale = max(1.0, min(beginZoomScale * scale, maxZoomScale))

            captureDevice.videoZoomFactor = zoomScale

            captureDevice.unlockForConfiguration()

=======
            let captureDevice = device
            try captureDevice?.lockForConfiguration()
            
            zoomScale = max(1.0, min(beginZoomScale * scale, maxZoomScale))
            
            captureDevice?.videoZoomFactor = zoomScale
            
            captureDevice?.unlockForConfiguration()
            
>>>>>>> e34f4d5f
        } catch {
            print("Error locking configuration")
        }
    }
    
    // MARK: - UIGestureRecognizerDelegate
    fileprivate lazy var focusGesture = UITapGestureRecognizer()
    
    fileprivate func attachFocus(_ view: UIView) {
        DispatchQueue.main.async {
            self.zoomGesture.addTarget(self, action: #selector(CameraManager._zoomStart(_:)))
            view.addGestureRecognizer(self.focusGesture)
            self.zoomGesture.delegate = self
        }
    }
    
    @objc fileprivate func _focusStart(_ recognizer: UITapGestureRecognizer) {
        
        let device: AVCaptureDevice?
        
        switch cameraDevice {
        case .back:
            device = backCameraDevice
        case .front:
            device = frontCameraDevice
        }
        
        if let validDevice = device {
            
            if let validPreviewLayer = previewLayer,
                let view = recognizer.view
            {
                let pointInPreviewLayer = view.layer.convert(recognizer.location(in: view), to: validPreviewLayer)
                let pointOfInterest = validPreviewLayer.captureDevicePointConverted(fromLayerPoint: pointInPreviewLayer)
                
                do {
                    try validDevice.lockForConfiguration()
                    
                    _showFocusRectangleAtPoint(pointInPreviewLayer, inLayer: validPreviewLayer)
                    
                    if validDevice.isFocusPointOfInterestSupported {
                        validDevice.focusPointOfInterest = pointOfInterest;
                    }
                    
                    if  validDevice.isExposurePointOfInterestSupported {
                        validDevice.exposurePointOfInterest = pointOfInterest;
                    }
                    
                    if validDevice.isFocusModeSupported(focusMode) {
                        validDevice.focusMode = focusMode
                    }
                    
                    if validDevice.isExposureModeSupported(exposureMode) {
                        validDevice.exposureMode = exposureMode
                    }
                    
                    validDevice.unlockForConfiguration()
                }
                catch let error {
                    print(error)
                }
            }
        }
    }
    
    fileprivate var lastFocusRectangle:CAShapeLayer? = nil
    
    fileprivate func _showFocusRectangleAtPoint(_ focusPoint: CGPoint, inLayer layer: CALayer) {
        
        if let lastFocusRectangle = lastFocusRectangle {
            
            lastFocusRectangle.removeFromSuperlayer()
            self.lastFocusRectangle = nil
        }
        
        let size = CGSize(width: 75, height: 75)
        let rect = CGRect(origin: CGPoint(x: focusPoint.x - size.width / 2.0, y: focusPoint.y - size.height / 2.0), size: size)
        
        let endPath = UIBezierPath(rect: rect)
        endPath.move(to: CGPoint(x: rect.minX + size.width / 2.0, y: rect.minY))
        endPath.addLine(to: CGPoint(x: rect.minX + size.width / 2.0, y: rect.minY + 5.0))
        endPath.move(to: CGPoint(x: rect.maxX, y: rect.minY + size.height / 2.0))
        endPath.addLine(to: CGPoint(x: rect.maxX - 5.0, y: rect.minY + size.height / 2.0))
        endPath.move(to: CGPoint(x: rect.minX + size.width / 2.0, y: rect.maxY))
        endPath.addLine(to: CGPoint(x: rect.minX + size.width / 2.0, y: rect.maxY - 5.0))
        endPath.move(to: CGPoint(x: rect.minX, y: rect.minY + size.height / 2.0))
        endPath.addLine(to: CGPoint(x: rect.minX + 5.0, y: rect.minY + size.height / 2.0))
        
        let startPath = UIBezierPath(cgPath: endPath.cgPath)
        let scaleAroundCenterTransform = CGAffineTransform(translationX: -focusPoint.x, y: -focusPoint.y).concatenating(CGAffineTransform(scaleX: 2.0, y: 2.0).concatenating(CGAffineTransform(translationX: focusPoint.x, y: focusPoint.y)))
        startPath.apply(scaleAroundCenterTransform)
        
        let shapeLayer = CAShapeLayer()
        shapeLayer.path = endPath.cgPath
        shapeLayer.fillColor = UIColor.clear.cgColor
        shapeLayer.strokeColor = UIColor(red:1, green:0.83, blue:0, alpha:0.95).cgColor
        shapeLayer.lineWidth = 1.0
        
        layer.addSublayer(shapeLayer)
        lastFocusRectangle = shapeLayer
        
        CATransaction.begin()
        
        CATransaction.setAnimationDuration(0.2)
        CATransaction.setAnimationTimingFunction(CAMediaTimingFunction(name: kCAMediaTimingFunctionEaseOut))
        
        CATransaction.setCompletionBlock() {
            if shapeLayer.superlayer != nil {
                shapeLayer.removeFromSuperlayer()
                self.lastFocusRectangle = nil
            }
        }
        
        let appearPathAnimation = CABasicAnimation(keyPath: "path")
        appearPathAnimation.fromValue = startPath.cgPath
        appearPathAnimation.toValue = endPath.cgPath
        shapeLayer.add(appearPathAnimation, forKey: "path")
        
        let appearOpacityAnimation = CABasicAnimation(keyPath: "opacity")
        appearOpacityAnimation.fromValue = 0.0
        appearOpacityAnimation.toValue = 1.0
        shapeLayer.add(appearOpacityAnimation, forKey: "opacity")
        
        let disappearOpacityAnimation = CABasicAnimation(keyPath: "opacity")
        disappearOpacityAnimation.fromValue = 1.0
        disappearOpacityAnimation.toValue = 0.0
        disappearOpacityAnimation.beginTime = CACurrentMediaTime() + 0.8
        disappearOpacityAnimation.fillMode = kCAFillModeForwards
        disappearOpacityAnimation.isRemovedOnCompletion = false
        shapeLayer.add(disappearOpacityAnimation, forKey: "opacity")
        
        CATransaction.commit()
    }
    
    
    // MARK: - CameraManager()
    
    fileprivate func _executeVideoCompletionWithURL(_ url: URL?, error: NSError?) {
        if let validCompletion = videoCompletion {
            validCompletion(url, error)
            videoCompletion = nil
        }
    }
    
    fileprivate func _getMovieOutput() -> AVCaptureMovieFileOutput {
        if let movieOutput = movieOutput, let connection = movieOutput.connection(with: AVMediaType.video),
            connection.isActive {
            return movieOutput
        }
        let newMoviewOutput = AVCaptureMovieFileOutput()
        newMoviewOutput.movieFragmentInterval = kCMTimeInvalid
        movieOutput = newMoviewOutput
        if let captureSession = captureSession {
            if captureSession.canAddOutput(newMoviewOutput) {
                captureSession.beginConfiguration()
                captureSession.addOutput(newMoviewOutput)
                captureSession.commitConfiguration()
            }
        }
        return newMoviewOutput
    }
    
    fileprivate func _getStillImageOutput() -> AVCaptureStillImageOutput {
        if let stillImageOutput = stillImageOutput, let connection = stillImageOutput.connection(with: AVMediaType.video),
            connection.isActive {
            return stillImageOutput
        }
        let newStillImageOutput = AVCaptureStillImageOutput()
        stillImageOutput = newStillImageOutput
        if let captureSession = captureSession {
            if captureSession.canAddOutput(newStillImageOutput) {
                captureSession.beginConfiguration()
                captureSession.addOutput(newStillImageOutput)
                captureSession.commitConfiguration()
            }
        }
        return newStillImageOutput
    }
    
    @objc fileprivate func _orientationChanged() {
        var currentConnection: AVCaptureConnection?;
        switch cameraOutputMode {
        case .stillImage:
            currentConnection = stillImageOutput?.connection(with: AVMediaType.video)
        case .videoOnly, .videoWithMic:
            currentConnection = _getMovieOutput().connection(with: AVMediaType.video)
        }
        if let validPreviewLayer = previewLayer {
            if !shouldKeepViewAtOrientationChanges {
                if let validPreviewLayerConnection = validPreviewLayer.connection {
                    if validPreviewLayerConnection.isVideoOrientationSupported {
                        validPreviewLayerConnection.videoOrientation = _currentVideoOrientation()
                    }
                }
            }
            if let validOutputLayerConnection = currentConnection {
                if validOutputLayerConnection.isVideoOrientationSupported {
                    validOutputLayerConnection.videoOrientation = _currentVideoOrientation()
                }
            }
            if !shouldKeepViewAtOrientationChanges {
                DispatchQueue.main.async(execute: { () -> Void in
                    if let validEmbeddingView = self.embeddingView {
                        validPreviewLayer.frame = validEmbeddingView.bounds
                    }
                })
            }
        }
    }
    
    fileprivate func _currentVideoOrientation() -> AVCaptureVideoOrientation {
        switch UIDevice.current.orientation {
        case .landscapeLeft:
            return .landscapeRight
        case .landscapeRight:
            return .landscapeLeft
        default:
            return .portrait
        }
    }
    
    fileprivate func _canLoadCamera() -> Bool {
        let currentCameraState = _checkIfCameraIsAvailable()
        return currentCameraState == .ready || (currentCameraState == .notDetermined && showAccessPermissionPopupAutomatically)
    }
    
    fileprivate func _setupCamera(_ completion: @escaping () -> Void) {
        captureSession = AVCaptureSession()
        
        sessionQueue.async(execute: {
            if let validCaptureSession = self.captureSession {
                validCaptureSession.beginConfiguration()
                validCaptureSession.sessionPreset = AVCaptureSession.Preset.high
                self._updateCameraDevice(self.cameraDevice)
                self._setupOutputs()
                self._setupOutputMode(self.cameraOutputMode, oldCameraOutputMode: nil)
                self._setupPreviewLayer()
                validCaptureSession.commitConfiguration()
                self._updateFlashMode(self.flashMode)
                self._updateCameraQualityMode(self.cameraOutputQuality)
                validCaptureSession.startRunning()
                self._startFollowingDeviceOrientation()
                self.cameraIsSetup = true
                self._orientationChanged()
                
                completion()
            }
        })
    }
    
    fileprivate func _startFollowingDeviceOrientation() {
        if shouldRespondToOrientationChanges && !cameraIsObservingDeviceOrientation {
            NotificationCenter.default.addObserver(self, selector: #selector(CameraManager._orientationChanged), name: NSNotification.Name.UIDeviceOrientationDidChange, object: nil)
            cameraIsObservingDeviceOrientation = true
        }
    }
    
    fileprivate func _stopFollowingDeviceOrientation() {
        if cameraIsObservingDeviceOrientation {
            NotificationCenter.default.removeObserver(self, name: NSNotification.Name.UIDeviceOrientationDidChange, object: nil)
            cameraIsObservingDeviceOrientation = false
        }
    }
    
    fileprivate func _addPreviewLayerToView(_ view: UIView) {
        embeddingView = view
        attachZoom(view)
        attachFocus(view)
        
        DispatchQueue.main.async(execute: { () -> Void in
            guard let previewLayer = self.previewLayer else { return }
            previewLayer.frame = view.layer.bounds
            view.clipsToBounds = true
            view.layer.addSublayer(previewLayer)
        })
    }
    
    fileprivate func _setupMaxZoomScale() {
        var maxZoom = CGFloat(1.0)
        beginZoomScale = CGFloat(1.0)
        
        if cameraDevice == .back, let backCameraDevice = backCameraDevice  {
            maxZoom = backCameraDevice.activeFormat.videoMaxZoomFactor
        }
        else if cameraDevice == .front, let frontCameraDevice = frontCameraDevice {
            maxZoom = frontCameraDevice.activeFormat.videoMaxZoomFactor
        }
        
        maxZoomScale = maxZoom
    }
    
    fileprivate func _checkIfCameraIsAvailable() -> CameraState {
        let deviceHasCamera = UIImagePickerController.isCameraDeviceAvailable(UIImagePickerControllerCameraDevice.rear) || UIImagePickerController.isCameraDeviceAvailable(UIImagePickerControllerCameraDevice.front)
        if deviceHasCamera {
            let authorizationStatus = AVCaptureDevice.authorizationStatus(for: AVMediaType.video)
            let userAgreedToUseIt = authorizationStatus == .authorized
            if userAgreedToUseIt {
                return .ready
            } else if authorizationStatus == AVAuthorizationStatus.notDetermined {
                return .notDetermined
            } else {
                _show(NSLocalizedString("Camera access denied", comment:""), message:NSLocalizedString("You need to go to settings app and grant acces to the camera device to use it.", comment:""))
                return .accessDenied
            }
        } else {
            _show(NSLocalizedString("Camera unavailable", comment:""), message:NSLocalizedString("The device does not have a camera.", comment:""))
            return .noDeviceFound
        }
    }
    
    fileprivate func _setupOutputMode(_ newCameraOutputMode: CameraOutputMode, oldCameraOutputMode: CameraOutputMode?) {
        captureSession?.beginConfiguration()
        
        if let cameraOutputToRemove = oldCameraOutputMode {
            // remove current setting
            switch cameraOutputToRemove {
            case .stillImage:
                if let validStillImageOutput = stillImageOutput {
                    captureSession?.removeOutput(validStillImageOutput)
                }
            case .videoOnly, .videoWithMic:
                if let validMovieOutput = movieOutput {
                    captureSession?.removeOutput(validMovieOutput)
                }
                if cameraOutputToRemove == .videoWithMic {
                    _removeMicInput()
                }
            }
        }
        
        // configure new devices
        switch newCameraOutputMode {
        case .stillImage:
            if (stillImageOutput == nil) {
                _setupOutputs()
            }
            if let validStillImageOutput = stillImageOutput {
                if let captureSession = captureSession {
                    if captureSession.canAddOutput(validStillImageOutput) {
                        captureSession.addOutput(validStillImageOutput)
                    }
                }
            }
        case .videoOnly, .videoWithMic:
            let videoMovieOutput = _getMovieOutput()
            if let captureSession = captureSession {
                if captureSession.canAddOutput(videoMovieOutput) {
                    captureSession.addOutput(videoMovieOutput)
                }
            }
            
            if newCameraOutputMode == .videoWithMic {
                if let validMic = _deviceInputFromDevice(mic) {
                    captureSession?.addInput(validMic)
                }
            }
        }
        captureSession?.commitConfiguration()
        _updateCameraQualityMode(cameraOutputQuality)
        _orientationChanged()
    }
    
    fileprivate func _setupOutputs() {
        if (stillImageOutput == nil) {
            stillImageOutput = AVCaptureStillImageOutput()
        }
        if (movieOutput == nil) {
            movieOutput = AVCaptureMovieFileOutput()
            movieOutput?.movieFragmentInterval = kCMTimeInvalid
        }
        if library == nil {
            library = PHPhotoLibrary.shared()
        }
    }
    
    fileprivate func _setupPreviewLayer() {
        if let validCaptureSession = captureSession {
            previewLayer = AVCaptureVideoPreviewLayer(session: validCaptureSession)
            previewLayer?.videoGravity = AVLayerVideoGravity.resizeAspectFill
        }
    }
    
    /**
     Switches between the current and specified camera using a flip animation similar to the one used in the iOS stock camera app
     */
    
    fileprivate var cameraTransitionView: UIView?
    fileprivate var transitionAnimating = false
    
    open func _doFlipAnimation() {
        
        if transitionAnimating {
            return
        }
        
        if let validEmbeddingView = embeddingView {
            if let validPreviewLayer = previewLayer {
                
                var tempView = UIView()
                
                if CameraManager._blurSupported() {
                    
                    let blurEffect = UIBlurEffect(style: .light)
                    tempView = UIVisualEffectView(effect: blurEffect)
                    tempView.frame = validEmbeddingView.bounds
                }
                else {
                    
                    tempView = UIView(frame: validEmbeddingView.bounds)
                    tempView.backgroundColor = UIColor(white: 0.0, alpha: 0.5)
                }
                
                validEmbeddingView.insertSubview(tempView, at: Int(validPreviewLayer.zPosition + 1))
                
                cameraTransitionView = validEmbeddingView.snapshotView(afterScreenUpdates: true)
                
                if let cameraTransitionView = cameraTransitionView {
                    validEmbeddingView.insertSubview(cameraTransitionView, at: Int(validEmbeddingView.layer.zPosition + 1))
                }
                tempView.removeFromSuperview()
                
                transitionAnimating = true
                
                validPreviewLayer.opacity = 0.0
                
                DispatchQueue.main.async() {
                    self._flipCameraTransitionView()
                }
            }
        }
    }
    
    // MARK: - CameraLocationManager()
    
    fileprivate class CameraLocationManager: NSObject, CLLocationManagerDelegate {
        var locationManager = CLLocationManager()
        var latestLocation: CLLocation?
        
        override init() {
            super.init()
            locationManager.delegate = self
            locationManager.desiredAccuracy = kCLLocationAccuracyBest
            locationManager.requestWhenInUseAuthorization()
        }
        
        func startUpdatingLocation() {
            locationManager.startUpdatingLocation()
        }
        
        func stopUpdatingLocation() {
            locationManager.stopUpdatingLocation()
        }
        
        // MARK: - CLLocationManagerDelegate
        func locationManager(_ manager: CLLocationManager, didUpdateLocations locations: [CLLocation]) {
            // Pick the location with best (= smallest value) horizontal accuracy
            latestLocation = locations.sorted { $0.horizontalAccuracy < $1.horizontalAccuracy }.first
        }
        
        func locationManager(_ manager: CLLocationManager, didChangeAuthorization status: CLAuthorizationStatus) {
            if status == .authorizedAlways || status == .authorizedWhenInUse {
                locationManager.startUpdatingLocation()
            } else {
                locationManager.stopUpdatingLocation()
            }
        }
    }
    
    // Determining whether the current device actually supports blurring
    // As seen on: http://stackoverflow.com/a/29997626/2269387
    fileprivate class func _blurSupported() -> Bool {
        var supported = Set<String>()
        supported.insert("iPad")
        supported.insert("iPad1,1")
        supported.insert("iPhone1,1")
        supported.insert("iPhone1,2")
        supported.insert("iPhone2,1")
        supported.insert("iPhone3,1")
        supported.insert("iPhone3,2")
        supported.insert("iPhone3,3")
        supported.insert("iPod1,1")
        supported.insert("iPod2,1")
        supported.insert("iPod2,2")
        supported.insert("iPod3,1")
        supported.insert("iPod4,1")
        supported.insert("iPad2,1")
        supported.insert("iPad2,2")
        supported.insert("iPad2,3")
        supported.insert("iPad2,4")
        supported.insert("iPad3,1")
        supported.insert("iPad3,2")
        supported.insert("iPad3,3")
        
        return !supported.contains(_hardwareString())
    }
    
    fileprivate class func _hardwareString() -> String {
        var sysinfo = utsname()
        uname(&sysinfo)
        let deviceName = String(bytes: Data(bytes: &sysinfo.machine, count: Int(_SYS_NAMELEN)), encoding: .ascii)!.trimmingCharacters(in: .controlCharacters)
        return deviceName
    }
    
    fileprivate func _flipCameraTransitionView() {
        
        if let cameraTransitionView = cameraTransitionView {
            
            UIView.transition(with: cameraTransitionView,
                              duration: 0.5,
                              options: UIViewAnimationOptions.transitionFlipFromLeft,
                              animations: nil,
                              completion: { (finished) -> Void in
                                self._removeCameraTransistionView()
            })
        }
    }
    
    
    fileprivate func _removeCameraTransistionView() {
        
        if let cameraTransitionView = cameraTransitionView {
            if let validPreviewLayer = previewLayer {
                
                validPreviewLayer.opacity = 1.0
            }
            
            UIView.animate(withDuration: 0.5,
                           animations: { () -> Void in
                            
                            cameraTransitionView.alpha = 0.0
                            
            }, completion: { (finished) -> Void in
                
                self.transitionAnimating = false
                
                cameraTransitionView.removeFromSuperview()
                self.cameraTransitionView = nil
            })
        }
    }
    
    fileprivate func _updateCameraDevice(_ deviceType: CameraDevice) {
        if let validCaptureSession = captureSession {
            validCaptureSession.beginConfiguration()
            defer { validCaptureSession.commitConfiguration() }
            let inputs: [AVCaptureInput] = validCaptureSession.inputs
            
            for input in inputs {
                if let deviceInput = input as? AVCaptureDeviceInput {
                    validCaptureSession.removeInput(deviceInput)
                }
            }
            
            switch cameraDevice {
            case .front:
                if hasFrontCamera {
                    if let validFrontDevice = _deviceInputFromDevice(frontCameraDevice) {
                        if !inputs.contains(validFrontDevice) {
                            validCaptureSession.addInput(validFrontDevice)
                        }
                    }
                }
            case .back:
                if let validBackDevice = _deviceInputFromDevice(backCameraDevice) {
                    if !inputs.contains(validBackDevice) {
                        validCaptureSession.addInput(validBackDevice)
                    }
                }
            }
        }
    }
    
    fileprivate func _updateFlashMode(_ flashMode: CameraFlashMode) {
        captureSession?.beginConfiguration()
        defer { captureSession?.commitConfiguration() }
        for captureDevice in AVCaptureDevice.videoDevices  {
            guard let avFlashMode = AVCaptureDevice.FlashMode(rawValue: flashMode.rawValue) else { continue }
            if (captureDevice.isFlashModeSupported(avFlashMode)) {
                do {
                    try captureDevice.lockForConfiguration()
                } catch {
                    return
                }
                captureDevice.flashMode = avFlashMode
                captureDevice.unlockForConfiguration()
            }
        }

    }
    
    fileprivate func _performShutterAnimation(_ completion: (() -> Void)?) {
        
        if let validPreviewLayer = previewLayer {
            
            DispatchQueue.main.async {
            
                let duration = 0.1
                
                CATransaction.begin()
                
                if let completion = completion {
                    
                    CATransaction.setCompletionBlock(completion)
                }
                
                let fadeOutAnimation = CABasicAnimation(keyPath: "opacity")
                fadeOutAnimation.fromValue = 1.0
                fadeOutAnimation.toValue = 0.0
                validPreviewLayer.add(fadeOutAnimation, forKey: "opacity")
                
                let fadeInAnimation = CABasicAnimation(keyPath: "opacity")
                fadeInAnimation.fromValue = 0.0
                fadeInAnimation.toValue = 1.0
                fadeInAnimation.beginTime = CACurrentMediaTime() + duration * 2.0
                validPreviewLayer.add(fadeInAnimation, forKey: "opacity")
                
                CATransaction.commit()
            }
        }
    }
    
    fileprivate func _updateCameraQualityMode(_ newCameraOutputQuality: CameraOutputQuality) {
        if let validCaptureSession = captureSession {
            var sessionPreset = AVCaptureSession.Preset.low
            switch (newCameraOutputQuality) {
            case CameraOutputQuality.low:
                sessionPreset = AVCaptureSession.Preset.low
            case CameraOutputQuality.medium:
                sessionPreset = AVCaptureSession.Preset.medium
            case CameraOutputQuality.high:
                if cameraOutputMode == .stillImage {
                    sessionPreset = AVCaptureSession.Preset.photo
                } else {
                    sessionPreset = AVCaptureSession.Preset.high
                }
            }
            if validCaptureSession.canSetSessionPreset(sessionPreset) {
                validCaptureSession.beginConfiguration()
                validCaptureSession.sessionPreset = sessionPreset
                validCaptureSession.commitConfiguration()
            } else {
                _show(NSLocalizedString("Preset not supported", comment:""), message: NSLocalizedString("Camera preset not supported. Please try another one.", comment:""))
            }
        } else {
            _show(NSLocalizedString("Camera error", comment:""), message: NSLocalizedString("No valid capture session found, I can't take any pictures or videos.", comment:""))
        }
    }
    
    fileprivate func _removeMicInput() {
        guard let inputs = captureSession?.inputs else { return }
        
        for input in inputs {
            if let deviceInput = input as? AVCaptureDeviceInput {
                if deviceInput.device == mic {
                    captureSession?.removeInput(deviceInput)
                    break;
                }
            }
        }
    }
    
    fileprivate func _show(_ title: String, message: String) {
        if showErrorsToUsers {
            DispatchQueue.main.async(execute: { () -> Void in
                self.showErrorBlock(title, message)
            })
        }
    }
    
    fileprivate func _deviceInputFromDevice(_ device: AVCaptureDevice?) -> AVCaptureDeviceInput? {
        guard let validDevice = device else { return nil }
        do {
            return try AVCaptureDeviceInput(device: validDevice)
        } catch let outError {
            _show(NSLocalizedString("Device setup error occured", comment:""), message: "\(outError)")
            return nil
        }
    }
    
    deinit {
        stopAndRemoveCaptureSession()
        _stopFollowingDeviceOrientation()
    }
}


fileprivate extension AVCaptureDevice {
    fileprivate static var videoDevices: [AVCaptureDevice] {
        return AVCaptureDevice.devices(for: AVMediaType.video)
    }
}<|MERGE_RESOLUTION|>--- conflicted
+++ resolved
@@ -61,12 +61,9 @@
     
     /// Property to determine if manager should write the resources to the phone library. Default value is true.
     open var writeFilesToPhoneLibrary = true
-<<<<<<< HEAD
 
     // Allow to save location on images when saving to library. Default value is true.
     open var saveLocationOnImages = true
-=======
->>>>>>> e34f4d5f
     
     /// Property to determine if manager should follow device orientation. Default value is true.
     open var shouldRespondToOrientationChanges = true {
@@ -199,11 +196,7 @@
     // MARK: - Private properties
     
     fileprivate var locationManager: CameraLocationManager?
-<<<<<<< HEAD
 
-=======
-    
->>>>>>> e34f4d5f
     fileprivate weak var embeddingView: UIView?
     fileprivate var videoCompletion: ((_ videoURL: URL?, _ error: NSError?) -> Void)?
     
@@ -374,36 +367,9 @@
                 return
             }
             
-<<<<<<< HEAD
-            self._performShutterAnimation() {
-                if self.writeFilesToPhoneLibrary == true, let library = self.library  {
-                    guard var flippedImage = UIImage(data: imageData) else {
-                        imageCompletion(nil, NSError())
-                        return
-                    }
-                    if self.cameraDevice == .front, let cgImage = flippedImage.cgImage {
-                        flippedImage = UIImage(cgImage: cgImage, scale: (flippedImage.scale), orientation:.rightMirrored)
-                    }
-                    
-                    library.performChanges({
-                        let request = PHAssetChangeRequest.creationRequestForAsset(from: flippedImage)
-                        request.creationDate = Date()
-                        
-                        if let location = self.locationManager?.latestLocation {
-                            request.location = location
-                        }
-                    }, completionHandler: { success, error in
-                        if let error = error {
-                            DispatchQueue.main.async(execute: {
-                                self._show(NSLocalizedString("Error", comment:""), message: error.localizedDescription)
-                            })
-                        }
-                    })
-=======
             if self.animateShutter {
                 self._performShutterAnimation() {
                     self._capturePicture(imageData, imageCompletion)
->>>>>>> e34f4d5f
                 }
             } else {
                 self._capturePicture(imageData, imageCompletion)
@@ -646,17 +612,6 @@
         }
         
         do {
-<<<<<<< HEAD
-            guard let captureDevice = AVCaptureDevice.videoDevices.first else { return }
-            try captureDevice.lockForConfiguration()
-
-            zoomScale = max(1.0, min(beginZoomScale * scale, maxZoomScale))
-
-            captureDevice.videoZoomFactor = zoomScale
-
-            captureDevice.unlockForConfiguration()
-
-=======
             let captureDevice = device
             try captureDevice?.lockForConfiguration()
             
@@ -665,8 +620,7 @@
             captureDevice?.videoZoomFactor = zoomScale
             
             captureDevice?.unlockForConfiguration()
-            
->>>>>>> e34f4d5f
+
         } catch {
             print("Error locking configuration")
         }
