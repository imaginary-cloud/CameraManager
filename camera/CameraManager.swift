//
//  CameraManager.swift
//  camera
//
//  Created by Natalia Terlecka on 10/10/14.
//  Copyright (c) 2014 Imaginary Cloud. All rights reserved.
//

import UIKit
import AVFoundation
import Photos
import PhotosUI
import ImageIO
import MobileCoreServices
import CoreLocation
import CoreMotion
import CoreImage

public enum CameraState {
    case ready, accessDenied, noDeviceFound, notDetermined
}

public enum CameraDevice {
    case front, back
}

public enum CameraFlashMode: Int {
    case off, on, auto
}

public enum CameraOutputMode {
    case stillImage, videoWithMic, videoOnly
}

public enum CameraOutputQuality: Int {
    case low, medium, high
}

/// Class for handling iDevices custom camera usage
open class CameraManager: NSObject, AVCaptureFileOutputRecordingDelegate, UIGestureRecognizerDelegate {
    
    // MARK: - Public properties
    
    /// Capture session to customize camera settings.
    open var captureSession: AVCaptureSession?
    
    /// Property to determine if the manager should show the error for the user. If you want to show the errors yourself set this to false. If you want to add custom error UI set showErrorBlock property. Default value is false.
    open var showErrorsToUsers = false
    
    /// Property to determine if the manager should show the camera permission popup immediatly when it's needed or you want to show it manually. Default value is true. Be carful cause using the camera requires permission, if you set this value to false and don't ask manually you won't be able to use the camera.
    open var showAccessPermissionPopupAutomatically = true
    
    /// A block creating UI to present error message to the user. This can be customised to be presented on the Window root view controller, or to pass in the viewController which will present the UIAlertController, for example.
    open var showErrorBlock:(_ erTitle: String, _ erMessage: String) -> Void = { (erTitle: String, erMessage: String) -> Void in
        
        var alertController = UIAlertController(title: erTitle, message: erMessage, preferredStyle: .alert)
        alertController.addAction(UIAlertAction(title: "OK", style: UIAlertActionStyle.default, handler: { (alertAction) -> Void in  }))
        
        if let topController = UIApplication.shared.keyWindow?.rootViewController {
            topController.present(alertController, animated: true, completion:nil)
        }
    }
    
    /// Property to determine if manager should write the resources to the phone library. Default value is true.
    open var writeFilesToPhoneLibrary = true
    
    /// Property to determine if manager should follow device orientation. Default value is true.
    open var shouldRespondToOrientationChanges = true {
        didSet {
            if shouldRespondToOrientationChanges {
                _startFollowingDeviceOrientation()
            } else {
                _stopFollowingDeviceOrientation()
            }
        }
    }
    
    /// Property to determine if manager should horizontally flip image took by front camera. Default value is false.
    open var shouldFlipFrontCameraImage = false
    
    open var shouldKeepViewAtOrientationChanges = false
    
    /// Property to determine if manager should enable tap to focus on camera preview. Default value is true.
    open var shouldEnableTapToFocus = true {
        didSet {
            focusGesture.isEnabled = shouldEnableTapToFocus
        }
    }
    
    /// Property to determine if manager should enable pinch to zoom on camera preview. Default value is true.
    open var shouldEnablePinchToZoom = true {
        didSet {
            zoomGesture.isEnabled = shouldEnablePinchToZoom
        }
    }
    
    /// The Bool property to determine if the camera is ready to use.
    open var cameraIsReady: Bool {
        get {
            return cameraIsSetup
        }
    }
    
    /// The Bool property to determine if current device has front camera.
    open var hasFrontCamera: Bool = {
        let frontDevices = AVCaptureDevice.videoDevices.filter { $0.position == .front }
        return !frontDevices.isEmpty
    }()
    
    /// The Bool property to determine if current device has flash.
    open var hasFlash: Bool = {
        let hasFlashDevices = AVCaptureDevice.videoDevices.filter { $0.hasFlash }
        return !hasFlashDevices.isEmpty
    }()
    
    /// Property to enable or disable flip animation when switch between back and front camera. Default value is true.
    open var animateCameraDeviceChange: Bool = true
    
    /// Property to enable or disable shutter animation when taking a picture. Default value is true.
    open var animateShutter: Bool = true
    
    /// Property to enable or disable location services. Location services in camera is used for EXIF data. Default is false
    open var shouldUseLocationServices: Bool = false {
        didSet {
            if shouldUseLocationServices {
                self.locationManager = CameraLocationManager()
            }
        }
    }
    
    /// Property to change camera device between front and back.
    open var cameraDevice = CameraDevice.back {
        didSet {
<<<<<<< HEAD
            if cameraIsSetup {
                if cameraDevice != oldValue {
                    if animateCameraDeviceChange {
                        _doFlipAnimation()
                    }
                    _updateCameraDevice(cameraDevice)
                    _updateFlashMode(flashMode)
                    _setupMaxZoomScale()
                    _zoom(0)
                    _orientationChanged() //"fixes" orientation bug when in landscape mode and switching cameras https://github.com/imaginary-cloud/CameraManager/issues/64
=======
            if cameraIsSetup && cameraDevice != oldValue {
                if animateCameraDeviceChange {
                    _doFlipAnimation()
>>>>>>> 9f3e1592
                }
                _updateCameraDevice(cameraDevice)
                _updateFlashMode(flashMode)
                _setupMaxZoomScale()
                _zoom(0)
            }
        }
    }
    
    /// Property to change camera flash mode.
    open var flashMode = CameraFlashMode.off {
        didSet {
            if cameraIsSetup && flashMode != oldValue {
                _updateFlashMode(flashMode)
            }
        }
    }
    
    /// Property to change camera output quality.
    open var cameraOutputQuality = CameraOutputQuality.high {
        didSet {
            if cameraIsSetup && cameraOutputQuality != oldValue {
                _updateCameraQualityMode(cameraOutputQuality)
            }
        }
    }
    
    /// Property to change camera output.
    open var cameraOutputMode = CameraOutputMode.stillImage {
        didSet {
            if cameraIsSetup {
                if cameraOutputMode != oldValue {
                    _setupOutputMode(cameraOutputMode, oldCameraOutputMode: oldValue)
                }
                _setupMaxZoomScale()
                _zoom(0)
            }
        }
    }
    
    /// Property to check video recording duration when in progress
    open var recordedDuration : CMTime { return movieOutput?.recordedDuration ?? kCMTimeZero }
    
    /// Property to check video recording file size when in progress
    open var recordedFileSize : Int64 { return movieOutput?.recordedFileSize ?? 0 }
    
    //Properties to set focus and capture mode when tap to focus is used (_focusStart)
    open var focusMode : AVCaptureDevice.FocusMode = .continuousAutoFocus
    open var exposureMode: AVCaptureDevice.ExposureMode = .continuousAutoExposure
    
    
    // MARK: - Private properties
    
    fileprivate var locationManager: CameraLocationManager?
    
    fileprivate weak var embeddingView: UIView?
    fileprivate var videoCompletion: ((_ videoURL: URL?, _ error: NSError?) -> Void)?
    
    fileprivate var sessionQueue: DispatchQueue = DispatchQueue(label: "CameraSessionQueue", attributes: [])
    
    fileprivate lazy var frontCameraDevice: AVCaptureDevice? = {
        return AVCaptureDevice.videoDevices.filter { $0.position == .front }.first
    }()
    
    fileprivate lazy var backCameraDevice: AVCaptureDevice? = {
        return AVCaptureDevice.videoDevices.filter { $0.position == .back }.first
    }()
    
    fileprivate lazy var mic: AVCaptureDevice? = {
        return AVCaptureDevice.default(for: AVMediaType.audio)
    }()
    
    fileprivate var stillImageOutput: AVCaptureStillImageOutput?
    fileprivate var movieOutput: AVCaptureMovieFileOutput?
    fileprivate var previewLayer: AVCaptureVideoPreviewLayer?
    fileprivate var library: PHPhotoLibrary?
    
    fileprivate var cameraIsSetup = false
    fileprivate var cameraIsObservingDeviceOrientation = false
    
    fileprivate var zoomScale       = CGFloat(1.0)
    fileprivate var beginZoomScale  = CGFloat(1.0)
    fileprivate var maxZoomScale    = CGFloat(1.0)
    
    fileprivate func _tempFilePath() -> URL {
        let tempURL = URL(fileURLWithPath: NSTemporaryDirectory()).appendingPathComponent("tempMovie\(Date().timeIntervalSince1970)").appendingPathExtension("mp4")
        return tempURL
    }
    
    fileprivate var coreMotionManager: CMMotionManager!
    
    /// Real device orientation from accelerometer
    fileprivate var deviceOrientation: UIDeviceOrientation = .portrait
    
    // MARK: - CameraManager
    
    /**
     Inits a capture session and adds a preview layer to the given view. Preview layer bounds will automaticaly be set to match given view. Default session is initialized with still image output.
     
     :param: view The view you want to add the preview layer to
     :param: cameraOutputMode The mode you want capturesession to run image / video / video and microphone
     :param: completion Optional completion block
     
     :returns: Current state of the camera: Ready / AccessDenied / NoDeviceFound / NotDetermined.
     */
    @discardableResult open func addPreviewLayerToView(_ view: UIView) -> CameraState {
        return addPreviewLayerToView(view, newCameraOutputMode: cameraOutputMode)
    }
  
    @discardableResult open func addPreviewLayerToView(_ view: UIView, newCameraOutputMode: CameraOutputMode) -> CameraState {
        return addLayerPreviewToView(view, newCameraOutputMode: newCameraOutputMode, completion: nil)
    }
    
    @discardableResult open func addLayerPreviewToView(_ view: UIView, newCameraOutputMode: CameraOutputMode, completion: (() -> Void)?) -> CameraState {
        if _canLoadCamera() {
            if let _ = embeddingView {
                if let validPreviewLayer = previewLayer {
                    validPreviewLayer.removeFromSuperlayer()
                }
            }
            if cameraIsSetup {
                _addPreviewLayerToView(view)
                cameraOutputMode = newCameraOutputMode
                if let validCompletion = completion {
                    validCompletion()
                }
            } else {
                _setupCamera {
                    self._addPreviewLayerToView(view)
                    self.cameraOutputMode = newCameraOutputMode
                    if let validCompletion = completion {
                        validCompletion()
                    }
                }
            }
        }
        return _checkIfCameraIsAvailable()
    }

    /**
     zoom in to the requested scale
    */
    open func zoom(_ scale: CGFloat) {
        _zoom(scale)
    }
    
    /**
     Asks the user for camera permissions. Only works if the permissions are not yet determined. Note that it'll also automaticaly ask about the microphone permissions if you selected VideoWithMic output.
     
     :param: completion Completion block with the result of permission request
     */
    open func askUserForCameraPermission(_ completion: @escaping (Bool) -> Void) {
        AVCaptureDevice.requestAccess(for: AVMediaType.video, completionHandler: { (allowedAccess) -> Void in
            if self.cameraOutputMode == .videoWithMic {
                AVCaptureDevice.requestAccess(for: AVMediaType.audio, completionHandler: { (allowedAccess) -> Void in
                    DispatchQueue.main.async(execute: { () -> Void in
                        completion(allowedAccess)
                    })
                })
            } else {
                DispatchQueue.main.async(execute: { () -> Void in
                    completion(allowedAccess)
                })
            }
        })
    }
    
    /**
     Stops running capture session but all setup devices, inputs and outputs stay for further reuse.
     */
    open func stopCaptureSession() {
        captureSession?.stopRunning()
        _stopFollowingDeviceOrientation()
    }
    
    /**
     Resumes capture session.
     */
    open func resumeCaptureSession() {
        if let validCaptureSession = captureSession {
            if !validCaptureSession.isRunning && cameraIsSetup {
                self.sessionQueue.async(execute: {
                    validCaptureSession.startRunning()
                    self._startFollowingDeviceOrientation()
                })
            }
        } else {
            if _canLoadCamera() {
                if cameraIsSetup {
                    stopAndRemoveCaptureSession()
                }
                _setupCamera {
                    if let validEmbeddingView = self.embeddingView {
                        self._addPreviewLayerToView(validEmbeddingView)
                    }
                    self._startFollowingDeviceOrientation()
                }
            }
        }
    }
    
    /**
     Stops running capture session and removes all setup devices, inputs and outputs.
     */
    open func stopAndRemoveCaptureSession() {
<<<<<<< HEAD
        stopCaptureSession()
        let oldAnimationValue = animateCameraDeviceChange
        animateCameraDeviceChange = false
        cameraIsSetup = false
        previewLayer = nil
        captureSession = nil
        frontCameraDevice = nil
        backCameraDevice = nil
        mic = nil
        stillImageOutput = nil
        movieOutput = nil
        animateCameraDeviceChange = oldAnimationValue
=======
        self.stopCaptureSession()
        let oldAnimationValue = self.animateCameraDeviceChange
        self.animateCameraDeviceChange = false
        self.cameraDevice = .back
        self.cameraIsSetup = false
        self.previewLayer = nil
        self.captureSession = nil
        self.frontCameraDevice = nil
        self.backCameraDevice = nil
        self.mic = nil
        self.stillImageOutput = nil
        self.movieOutput = nil
        self.animateCameraDeviceChange = oldAnimationValue
>>>>>>> 9f3e1592
    }
    
    /**
     Captures still image from currently running capture session.
     
     :param: imageCompletion Completion block containing the captured UIImage
     */
    open func capturePictureWithCompletion(_ imageCompletion: @escaping (UIImage?, NSError?) -> Void) {
        self.capturePictureDataWithCompletion { data, error in
            
            guard error == nil, let imageData = data else {
                imageCompletion(nil, error)
                return
            }
            
            if self.animateShutter {
                self._performShutterAnimation {
                    self._capturePicture(imageData, imageCompletion)
                }
            } else {
                self._capturePicture(imageData, imageCompletion)
            }
        }
    }
    
    fileprivate func _capturePicture(_ imageData: Data, _ imageCompletion: @escaping (UIImage?, NSError?) -> Void) {
        guard let img = UIImage(data: imageData) else {
            imageCompletion(nil, NSError())
            return
        }
        
        let image = fixOrientation(withImage: img)
        
        if writeFilesToPhoneLibrary {
            
            let filePath = URL(fileURLWithPath: NSTemporaryDirectory()).appendingPathComponent("tempImg\(Int(Date().timeIntervalSince1970)).jpg")
            let newImageData = _imageDataWithEXIF(forImage: image, imageData) as Data
                
            do {
                
                try newImageData.write(to: filePath)
                
                // make sure that doesn't fail the first time
                if PHPhotoLibrary.authorizationStatus() != .authorized {
                    PHPhotoLibrary.requestAuthorization { (status) in
                        if status == PHAuthorizationStatus.authorized {
                            self._saveImageToLibrary(atFileURL: filePath, imageCompletion)
                        }
                    }
                } else {
                    self._saveImageToLibrary(atFileURL: filePath, imageCompletion)
                }

            } catch {
                imageCompletion(nil, NSError())
                return
            }
        }
        
        imageCompletion(image, nil)
    }
    
    fileprivate func _setVideoWithGPS(forLocation location: CLLocation) {
        let metadata = AVMutableMetadataItem()
        metadata.keySpace = AVMetadataKeySpace.quickTimeMetadata
        metadata.key = AVMetadataKey.quickTimeMetadataKeyLocationISO6709 as NSString
        metadata.identifier = AVMetadataIdentifier.quickTimeMetadataLocationISO6709
        metadata.value = String(format: "%+09.5f%+010.5f%+.0fCRSWGS_84", location.coordinate.latitude, location.coordinate.longitude, location.altitude) as NSString
        _getMovieOutput().metadata = [metadata]
    }
    
    fileprivate func _imageDataWithEXIF(forImage image: UIImage, _ imageData: Data) -> CFMutableData {
        // get EXIF info
        let cgImage = image.cgImage
        let newImageData:CFMutableData = CFDataCreateMutable(nil, 0)
        let type = UTTypeCreatePreferredIdentifierForTag(kUTTagClassMIMEType, "image/jpg" as CFString, kUTTypeImage)
        let destination:CGImageDestination = CGImageDestinationCreateWithData(newImageData, (type?.takeRetainedValue())!, 1, nil)!
    
        let imageSourceRef = CGImageSourceCreateWithData(imageData as CFData, nil)
        let currentProperties = CGImageSourceCopyPropertiesAtIndex(imageSourceRef!, 0, nil)
        let mutableDict = NSMutableDictionary(dictionary: currentProperties!)
        
        if let location = self.locationManager?.latestLocation {
            mutableDict.setValue(_gpsMetadata(withLocation: location), forKey: kCGImagePropertyGPSDictionary as String)
        }
    
        CGImageDestinationAddImage(destination, cgImage!, mutableDict as CFDictionary)
        CGImageDestinationFinalize(destination)
    
        return newImageData
    }
    
    fileprivate func _gpsMetadata(withLocation location: CLLocation) -> NSMutableDictionary {
        let f = DateFormatter()
        f.timeZone = TimeZone(abbreviation: "UTC")
        
        f.dateFormat = "yyyy:MM:dd"
        let isoDate = f.string(from: location.timestamp)

        f.dateFormat = "HH:mm:ss.SSSSSS"
        let isoTime = f.string(from: location.timestamp)
    
        let GPSMetadata = NSMutableDictionary()
        let altitudeRef = Int(location.altitude < 0.0 ? 1 : 0)
        let latitudeRef = location.coordinate.latitude < 0.0 ? "S" : "N"
        let longitudeRef = location.coordinate.longitude < 0.0 ? "W" : "E"
        
        // GPS metadata
        GPSMetadata[(kCGImagePropertyGPSLatitude as String)] = abs(location.coordinate.latitude)
        GPSMetadata[(kCGImagePropertyGPSLongitude as String)] = abs(location.coordinate.longitude)
        GPSMetadata[(kCGImagePropertyGPSLatitudeRef as String)] = latitudeRef
        GPSMetadata[(kCGImagePropertyGPSLongitudeRef as String)] = longitudeRef
        GPSMetadata[(kCGImagePropertyGPSAltitude as String)] = Int(abs(location.altitude))
        GPSMetadata[(kCGImagePropertyGPSAltitudeRef as String)] = altitudeRef
        GPSMetadata[(kCGImagePropertyGPSTimeStamp as String)] = isoTime
        GPSMetadata[(kCGImagePropertyGPSDateStamp as String)] = isoDate
        
        return GPSMetadata
    }
    
    fileprivate func _saveImageToLibrary(atFileURL filePath: URL, _ imageCompletion: @escaping (UIImage?, NSError?) -> Void) {
        guard let library = library else { imageCompletion(nil, NSError()); return }

        library.performChanges({
            if let request = PHAssetChangeRequest.creationRequestForAssetFromImage(atFileURL: filePath) {
                request.creationDate = Date()
            }
        }, completionHandler: { success, error in
            if error != nil {
                imageCompletion(nil, NSError())
                return
            }
        })
    }
    
    /**
     Captures still image from currently running capture session.
     
     :param: imageCompletion Completion block containing the captured imageData
     */
    open func capturePictureDataWithCompletion(_ imageCompletion: @escaping (Data?, NSError?) -> Void) {
        
        guard cameraIsSetup else {
            _show(NSLocalizedString("No capture session setup", comment:""), message: NSLocalizedString("I can't take any picture", comment:""))
            return
        }
        
        guard cameraOutputMode == .stillImage else {
            _show(NSLocalizedString("Capture session output mode video", comment:""), message: NSLocalizedString("I can't take any picture", comment:""))
            return
        }
        
        sessionQueue.async(execute: {
            let stillImageOutput = self._getStillImageOutput()
            if let connection = stillImageOutput.connection(with: AVMediaType.video),
                connection.isEnabled {
                if self.cameraDevice == CameraDevice.front && connection.isVideoMirroringSupported &&
                    self.shouldFlipFrontCameraImage {
                    connection.isVideoMirrored = true
                }
                if connection.isVideoOrientationSupported {
                    connection.videoOrientation = self._currentCaptureVideoOrientation()
                }
                
                stillImageOutput.captureStillImageAsynchronously(from: connection, completionHandler: { [weak self] sample, error in
                    
                    if let error = error {
                        DispatchQueue.main.async(execute: {
                            self?._show(NSLocalizedString("Error", comment:""), message: error.localizedDescription)
                        })
                        imageCompletion(nil, error as NSError?)
                        return
                    }
                    
                    guard let sample = sample else { imageCompletion(nil, NSError()); return }
                    let imageData = AVCaptureStillImageOutput.jpegStillImageNSDataRepresentation(sample)
                    imageCompletion(imageData, nil)
                    
                })
            } else {
                imageCompletion(nil, NSError())
            }
        })
    }
    //

    fileprivate func _imageOrientation(forDeviceOrientation deviceOrientation: UIDeviceOrientation, isMirrored: Bool) -> UIImageOrientation {
        
        switch deviceOrientation {
        case .landscapeLeft:
            return isMirrored ? .upMirrored : .up
        case .landscapeRight:
            return isMirrored ? .downMirrored : .down
        default:
            break
        }

        return isMirrored ? .leftMirrored : .right
    }
    
    /**
     Starts recording a video with or without voice as in the session preset.
     */
    open func startRecordingVideo() {
        if cameraOutputMode != .stillImage {
            let videoOutput = _getMovieOutput()
            // setup video mirroring
            for connection in videoOutput.connections {
                for port in connection.inputPorts {
                    
                    if port.mediaType == AVMediaType.video {
                        let videoConnection = connection as AVCaptureConnection
                        if videoConnection.isVideoMirroringSupported {
                            videoConnection.isVideoMirrored = (cameraDevice == CameraDevice.front && shouldFlipFrontCameraImage)
                        }
                    }
                }
            }
            
            let specs = [kCMMetadataFormatDescriptionMetadataSpecificationKey_Identifier as String: AVMetadataIdentifier.quickTimeMetadataLocationISO6709,
                         kCMMetadataFormatDescriptionMetadataSpecificationKey_DataType as String: kCMMetadataDataType_QuickTimeMetadataLocation_ISO6709 as String] as [String : Any]
            
            var locationMetadataDesc: CMFormatDescription?
            CMMetadataFormatDescriptionCreateWithMetadataSpecifications(kCFAllocatorDefault, kCMMetadataFormatType_Boxed, [specs] as CFArray, &locationMetadataDesc)
            
            // Create the metadata input and add it to the session.
            guard let captureSession = captureSession, let locationMetadata = locationMetadataDesc else {
                    return
            }

            let newLocationMetadataInput = AVCaptureMetadataInput(formatDescription: locationMetadata, clock: CMClockGetHostTimeClock())
            captureSession.addInputWithNoConnections(newLocationMetadataInput)
            
            // Connect the location metadata input to the movie file output.
            let inputPort = newLocationMetadataInput.ports[0]
            captureSession.add(AVCaptureConnection(inputPorts: [inputPort], output: videoOutput))
            
            
            
            videoOutput.startRecording(to: _tempFilePath(), recordingDelegate: self)
        } else {
            _show(NSLocalizedString("Capture session output still image", comment:""), message: NSLocalizedString("I can only take pictures", comment:""))
        }
    }
    
    /**
     Stop recording a video. Save it to the cameraRoll and give back the url.
     */
    open func stopVideoRecording(_ completion:((_ videoURL: URL?, _ error: NSError?) -> Void)?) {
        if let runningMovieOutput = movieOutput,
            runningMovieOutput.isRecording {
                videoCompletion = completion
                runningMovieOutput.stopRecording()
        }
    }
    
    /**
     Check if the device rotation is locked
     */
    open func deviceOrientationMatchesInterfaceOrientation() -> Bool {
        return deviceOrientation == UIDevice.current.orientation
    }
    
    /**
     Current camera status.
     
     :returns: Current state of the camera: Ready / AccessDenied / NoDeviceFound / NotDetermined
     */
    open func currentCameraStatus() -> CameraState {
        return _checkIfCameraIsAvailable()
    }
    
    /**
     Change current flash mode to next value from available ones.
     
     :returns: Current flash mode: Off / On / Auto
     */
    open func changeFlashMode() -> CameraFlashMode {
        guard let newFlashMode = CameraFlashMode(rawValue: (flashMode.rawValue+1)%3) else { return flashMode }
        flashMode = newFlashMode
        return flashMode
    }
    
    /**
     Change current output quality mode to next value from available ones.
     
     :returns: Current quality mode: Low / Medium / High
     */
    open func changeQualityMode() -> CameraOutputQuality {
        guard let newQuality = CameraOutputQuality(rawValue: (cameraOutputQuality.rawValue+1)%3) else { return cameraOutputQuality }
        cameraOutputQuality = newQuality
        return cameraOutputQuality
    }
    
    /**
     Check the camera device has flash
     */
    open func hasFlash(for cameraDevice: CameraDevice) -> Bool {
        let devices = AVCaptureDevice.videoDevices
        for device in devices {
            if device.position == .back && cameraDevice == .back {
                return device.hasFlash
            } else if device.position == .front && cameraDevice == .front {
                return device.hasFlash
            }
        }
        return false
    }
    
    // MARK: - AVCaptureFileOutputRecordingDelegate
    public func fileOutput(captureOutput: AVCaptureFileOutput, didStartRecordingTo fileURL: URL, from connections: [AVCaptureConnection]) {
        captureSession?.beginConfiguration()
        if flashMode != .off {
            _updateFlashMode(flashMode)
        }
        
        captureSession?.commitConfiguration()
    }
    
    open func fileOutput(_ captureOutput: AVCaptureFileOutput, didFinishRecordingTo outputFileURL: URL, from connections: [AVCaptureConnection], error: Error?) {
        _updateFlashMode(.off)
        if let error = error {
            _show(NSLocalizedString("Unable to save video to the device", comment:""), message: error.localizedDescription)
        } else {
            if writeFilesToPhoneLibrary {
                if PHPhotoLibrary.authorizationStatus() == .authorized {
                    _saveVideoToLibrary(outputFileURL)
                } else {
                    PHPhotoLibrary.requestAuthorization({ (autorizationStatus) in
                        if autorizationStatus == .authorized {
                            self._saveVideoToLibrary(outputFileURL)
                        }
                    })
                }
            } else {
                _executeVideoCompletionWithURL(outputFileURL, error: error as NSError?)
            }
        }
    }
    
    fileprivate func _saveVideoToLibrary(_ fileURL: URL) {
        if let validLibrary = library {
            validLibrary.performChanges({
                if let request = PHAssetChangeRequest.creationRequestForAssetFromVideo(atFileURL: fileURL) {
                    request.creationDate = Date()
                    
                    if let location = self.locationManager?.latestLocation {
                        request.location = location
                    }
                }
            }, completionHandler: { _, error in
                if let error = error {
                    self._show(NSLocalizedString("Unable to save video to the device.", comment:""), message: error.localizedDescription)
                    self._executeVideoCompletionWithURL(nil, error: error as NSError?)
                } else {
                    self._executeVideoCompletionWithURL(fileURL, error: error as NSError?)
                }
            })
        }
    }
    
    // MARK: - UIGestureRecognizerDelegate
    fileprivate lazy var zoomGesture = UIPinchGestureRecognizer()
    
    fileprivate func attachZoom(_ view: UIView) {
        DispatchQueue.main.async {
            self.zoomGesture.addTarget(self, action: #selector(CameraManager._zoomStart(_:)))
            view.addGestureRecognizer(self.zoomGesture)
            self.zoomGesture.delegate = self
        }
    }
    
    open func gestureRecognizerShouldBegin(_ gestureRecognizer: UIGestureRecognizer) -> Bool {
        
        if gestureRecognizer.isKind(of: UIPinchGestureRecognizer.self) {
            beginZoomScale = zoomScale
        }
        
        return true
    }
    
    @objc
    fileprivate func _zoomStart(_ recognizer: UIPinchGestureRecognizer) {
        guard let view = embeddingView,
            let previewLayer = previewLayer
            else { return }
        
        var allTouchesOnPreviewLayer = true
        let numTouch = recognizer.numberOfTouches
        
        for i in 0 ..< numTouch {
            let location = recognizer.location(ofTouch: i, in: view)
            let convertedTouch = previewLayer.convert(location, from: previewLayer.superlayer)
            if !previewLayer.contains(convertedTouch) {
                allTouchesOnPreviewLayer = false
                break
            }
        }
        if allTouchesOnPreviewLayer {
            _zoom(recognizer.scale)
        }
    }
    
    fileprivate func _zoom(_ scale: CGFloat) {
        let device: AVCaptureDevice?
        
        switch cameraDevice {
        case .back:
            device = backCameraDevice
        case .front:
            device = frontCameraDevice
        }
        
        do {
            let captureDevice = device
            try captureDevice?.lockForConfiguration()
            
            zoomScale = max(1.0, min(beginZoomScale * scale, maxZoomScale))
            
            captureDevice?.videoZoomFactor = zoomScale
            
            captureDevice?.unlockForConfiguration()
            
        } catch {
            print("Error locking configuration")
        }
    }
    
    // MARK: - UIGestureRecognizerDelegate
    fileprivate lazy var focusGesture = UITapGestureRecognizer()
    
    fileprivate func attachFocus(_ view: UIView) {
        DispatchQueue.main.async {
            self.focusGesture.addTarget(self, action: #selector(CameraManager._focusStart(_:)))
            view.addGestureRecognizer(self.focusGesture)
            self.focusGesture.delegate = self
        }
    }
    
    @objc fileprivate func _focusStart(_ recognizer: UITapGestureRecognizer) {
        
        let device: AVCaptureDevice?
        
        switch cameraDevice {
        case .back:
            device = backCameraDevice
        case .front:
            device = frontCameraDevice
        }
        
        if let validDevice = device,
            let validPreviewLayer = previewLayer,
            let view = recognizer.view
        {
                let pointInPreviewLayer = view.layer.convert(recognizer.location(in: view), to: validPreviewLayer)
                let pointOfInterest = validPreviewLayer.captureDevicePointConverted(fromLayerPoint: pointInPreviewLayer)
                
                do {
                    try validDevice.lockForConfiguration()
                    
                    _showFocusRectangleAtPoint(pointInPreviewLayer, inLayer: validPreviewLayer)
                    
                    if validDevice.isFocusPointOfInterestSupported {
                        validDevice.focusPointOfInterest = pointOfInterest
                    }
                    
                    if  validDevice.isExposurePointOfInterestSupported {
                        validDevice.exposurePointOfInterest = pointOfInterest
                    }
                    
                    if validDevice.isFocusModeSupported(focusMode) {
                        validDevice.focusMode = focusMode
                    }
                    
                    if validDevice.isExposureModeSupported(exposureMode) {
                        validDevice.exposureMode = exposureMode
                    }
                    
                    validDevice.unlockForConfiguration()
                }
                catch let error {
                    print(error)
                }
        }
    }
    
    fileprivate var lastFocusRectangle:CAShapeLayer? = nil
    
    fileprivate func _showFocusRectangleAtPoint(_ focusPoint: CGPoint, inLayer layer: CALayer) {
        
        if let lastFocusRectangle = lastFocusRectangle {
            
            lastFocusRectangle.removeFromSuperlayer()
            self.lastFocusRectangle = nil
        }
        
        let size = CGSize(width: 75, height: 75)
        let rect = CGRect(origin: CGPoint(x: focusPoint.x - size.width / 2.0, y: focusPoint.y - size.height / 2.0), size: size)
        
        let endPath = UIBezierPath(rect: rect)
        endPath.move(to: CGPoint(x: rect.minX + size.width / 2.0, y: rect.minY))
        endPath.addLine(to: CGPoint(x: rect.minX + size.width / 2.0, y: rect.minY + 5.0))
        endPath.move(to: CGPoint(x: rect.maxX, y: rect.minY + size.height / 2.0))
        endPath.addLine(to: CGPoint(x: rect.maxX - 5.0, y: rect.minY + size.height / 2.0))
        endPath.move(to: CGPoint(x: rect.minX + size.width / 2.0, y: rect.maxY))
        endPath.addLine(to: CGPoint(x: rect.minX + size.width / 2.0, y: rect.maxY - 5.0))
        endPath.move(to: CGPoint(x: rect.minX, y: rect.minY + size.height / 2.0))
        endPath.addLine(to: CGPoint(x: rect.minX + 5.0, y: rect.minY + size.height / 2.0))
        
        let startPath = UIBezierPath(cgPath: endPath.cgPath)
        let scaleAroundCenterTransform = CGAffineTransform(translationX: -focusPoint.x, y: -focusPoint.y).concatenating(CGAffineTransform(scaleX: 2.0, y: 2.0).concatenating(CGAffineTransform(translationX: focusPoint.x, y: focusPoint.y)))
        startPath.apply(scaleAroundCenterTransform)
        
        let shapeLayer = CAShapeLayer()
        shapeLayer.path = endPath.cgPath
        shapeLayer.fillColor = UIColor.clear.cgColor
        shapeLayer.strokeColor = UIColor(red:1, green:0.83, blue:0, alpha:0.95).cgColor
        shapeLayer.lineWidth = 1.0
        
        layer.addSublayer(shapeLayer)
        lastFocusRectangle = shapeLayer
        
        CATransaction.begin()
        
        CATransaction.setAnimationDuration(0.2)
        CATransaction.setAnimationTimingFunction(CAMediaTimingFunction(name: kCAMediaTimingFunctionEaseOut))
        
        CATransaction.setCompletionBlock {
            if shapeLayer.superlayer != nil {
                shapeLayer.removeFromSuperlayer()
                self.lastFocusRectangle = nil
            }
        }
        
        let appearPathAnimation = CABasicAnimation(keyPath: "path")
        appearPathAnimation.fromValue = startPath.cgPath
        appearPathAnimation.toValue = endPath.cgPath
        shapeLayer.add(appearPathAnimation, forKey: "path")
        
        let appearOpacityAnimation = CABasicAnimation(keyPath: "opacity")
        appearOpacityAnimation.fromValue = 0.0
        appearOpacityAnimation.toValue = 1.0
        shapeLayer.add(appearOpacityAnimation, forKey: "opacity")
        
        let disappearOpacityAnimation = CABasicAnimation(keyPath: "opacity")
        disappearOpacityAnimation.fromValue = 1.0
        disappearOpacityAnimation.toValue = 0.0
        disappearOpacityAnimation.beginTime = CACurrentMediaTime() + 0.8
        disappearOpacityAnimation.fillMode = kCAFillModeForwards
        disappearOpacityAnimation.isRemovedOnCompletion = false
        shapeLayer.add(disappearOpacityAnimation, forKey: "opacity")
        
        CATransaction.commit()
    }
    
    
    // MARK: - CameraManager()
    
    fileprivate func _executeVideoCompletionWithURL(_ url: URL?, error: NSError?) {
        if let validCompletion = videoCompletion {
            validCompletion(url, error)
            videoCompletion = nil
        }
    }
    
    fileprivate func _getMovieOutput() -> AVCaptureMovieFileOutput {
        if movieOutput == nil {
            let newMoviewOutput = AVCaptureMovieFileOutput()
            newMoviewOutput.movieFragmentInterval = kCMTimeInvalid
            movieOutput = newMoviewOutput
            if let captureSession = captureSession {
                if captureSession.canAddOutput(newMoviewOutput) {
                    captureSession.beginConfiguration()
                    captureSession.addOutput(newMoviewOutput)
                    captureSession.commitConfiguration()
                }
            }
        }

        return movieOutput!
    }
    
    fileprivate func _getStillImageOutput() -> AVCaptureStillImageOutput {
        if let stillImageOutput = stillImageOutput, let connection = stillImageOutput.connection(with: AVMediaType.video),
            connection.isActive {
            return stillImageOutput
        }
        let newStillImageOutput = AVCaptureStillImageOutput()
        stillImageOutput = newStillImageOutput
        if let captureSession = captureSession,
            captureSession.canAddOutput(newStillImageOutput) {
                captureSession.beginConfiguration()
                captureSession.addOutput(newStillImageOutput)
                captureSession.commitConfiguration()
        }
        return newStillImageOutput
    }
    
    @objc fileprivate func _orientationChanged() {
        var currentConnection: AVCaptureConnection?

        switch cameraOutputMode {
        case .stillImage:
            currentConnection = stillImageOutput?.connection(with: AVMediaType.video)
        case .videoOnly, .videoWithMic:
            currentConnection = _getMovieOutput().connection(with: AVMediaType.video)
            if let location = self.locationManager?.latestLocation {
                _setVideoWithGPS(forLocation: location)
            }
        }
        
        if let validPreviewLayer = previewLayer {
            if !shouldKeepViewAtOrientationChanges {
                if let validPreviewLayerConnection = validPreviewLayer.connection,
                    validPreviewLayerConnection.isVideoOrientationSupported {
                        validPreviewLayerConnection.videoOrientation = _currentPreviewVideoOrientation()
                }
            }
            if let validOutputLayerConnection = currentConnection,
                validOutputLayerConnection.isVideoOrientationSupported {
                
                validOutputLayerConnection.videoOrientation = _currentCaptureVideoOrientation()
            }
            if !shouldKeepViewAtOrientationChanges {
                DispatchQueue.main.async(execute: { () -> Void in
                    if let validEmbeddingView = self.embeddingView {
                        validPreviewLayer.frame = validEmbeddingView.bounds
                    }
                })
            }
        }
    }
    
    fileprivate func _currentCaptureVideoOrientation() -> AVCaptureVideoOrientation {
        
        if deviceOrientation == .faceDown
            || deviceOrientation == .faceUp
            || deviceOrientation == .unknown {
             return _currentPreviewVideoOrientation()
        }
        
        return _videoOrientation(forDeviceOrientation: deviceOrientation)
    }
    
    
    fileprivate func _currentPreviewDeviceOrientation() -> UIDeviceOrientation {
        if shouldKeepViewAtOrientationChanges {
            return .portrait
        }
        
        return UIDevice.current.orientation
    }

    
    fileprivate func _currentPreviewVideoOrientation() -> AVCaptureVideoOrientation {
        let orientation = _currentPreviewDeviceOrientation()
        
        return _videoOrientation(forDeviceOrientation: orientation)
    }
    

    fileprivate func _videoOrientation(forDeviceOrientation deviceOrientation: UIDeviceOrientation) -> AVCaptureVideoOrientation {
        switch deviceOrientation {
        case .landscapeLeft:
            return .landscapeRight
        case .landscapeRight:
            return .landscapeLeft
<<<<<<< HEAD
        case .portrait:
            return .portrait
=======
        case .portraitUpsideDown:
            return .portraitUpsideDown
        case .faceUp:
            return _videoOrientationFromStatusBarOrientation()
        case .faceDown:
            return _videoOrientationFromStatusBarOrientation()
>>>>>>> 9f3e1592
        default:
            //prior code forced everything else to portrait.  This causes the preview to flip incorrectly when recording landscape, and then pointing down or up
            //The following returns the current orientation if the device is flipped to a orientation that isn't supported if there is a valid preview layer & connection
            if let validPreviewLayer = previewLayer, let connection = validPreviewLayer.connection  {
                return connection.videoOrientation //Keep the existing orientation
            }
            return .portrait
        }
    }
    
    fileprivate func _videoOrientationFromStatusBarOrientation() -> AVCaptureVideoOrientation {
        
        var orientation: UIInterfaceOrientation?
       
        DispatchQueue.main.async {
            orientation = UIApplication.shared.statusBarOrientation
        }
        
        guard let statusBarOrientation = orientation else {
            return .portrait
        }
        
        switch statusBarOrientation {
        case .landscapeLeft:
            return .landscapeLeft
        case .landscapeRight:
            return .landscapeRight
        case .portrait:
            return .portrait
        case .portraitUpsideDown:
            return .portraitUpsideDown
        default:
            return .portrait
        }
    }
    
    fileprivate func fixOrientation(withImage image: UIImage) -> UIImage {
        guard let cgImage = image.cgImage else { return image }
        
        var isMirrored = false
        let orientation = image.imageOrientation
        if orientation == .rightMirrored
            || orientation == .leftMirrored
            || orientation == .upMirrored
            || orientation == .downMirrored {
            
            isMirrored = true
        }
        
        let newOrientation = _imageOrientation(forDeviceOrientation: deviceOrientation, isMirrored: isMirrored)
        
        if image.imageOrientation != newOrientation {
            return UIImage(cgImage: cgImage, scale: image.scale, orientation: newOrientation)
        }
        
        return image
    }
    
    fileprivate func _canLoadCamera() -> Bool {
        let currentCameraState = _checkIfCameraIsAvailable()
        return currentCameraState == .ready || (currentCameraState == .notDetermined && showAccessPermissionPopupAutomatically)
    }
    
    fileprivate func _setupCamera(_ completion: @escaping () -> Void) {
        captureSession = AVCaptureSession()
        
        sessionQueue.async(execute: {
            if let validCaptureSession = self.captureSession {
                validCaptureSession.beginConfiguration()
                validCaptureSession.sessionPreset = AVCaptureSession.Preset.high
                self._updateCameraDevice(self.cameraDevice)
                self._setupOutputs()
                self._setupOutputMode(self.cameraOutputMode, oldCameraOutputMode: nil)
                self._setupPreviewLayer()
                validCaptureSession.commitConfiguration()
                self._updateFlashMode(self.flashMode)
                self._updateCameraQualityMode(self.cameraOutputQuality)
                validCaptureSession.startRunning()
                self._startFollowingDeviceOrientation()
                self.cameraIsSetup = true
                self._orientationChanged()
                
                completion()
            }
        })
    }
    
    fileprivate func _startFollowingDeviceOrientation() {
        if shouldRespondToOrientationChanges && !cameraIsObservingDeviceOrientation {
            coreMotionManager = CMMotionManager()
            coreMotionManager.accelerometerUpdateInterval = 0.005
            
            if coreMotionManager.isAccelerometerAvailable {
                coreMotionManager.startAccelerometerUpdates(to: OperationQueue(), withHandler:
                    {data, error in
                        
                        guard let acceleration: CMAcceleration = data?.acceleration  else{
                            return
                        }
                        
                        let scaling: CGFloat = CGFloat(1) / CGFloat(( abs(acceleration.x) + abs(acceleration.y)))
                        
                        let x: CGFloat = CGFloat(acceleration.x) * scaling
                        let y: CGFloat = CGFloat(acceleration.y) * scaling
                        
                        if acceleration.z < Double(-0.75) {
                            self.deviceOrientation = .faceUp
                        } else if acceleration.z > Double(0.75) {
                            self.deviceOrientation = .faceDown
                        } else if x < CGFloat(-0.5) {
                            self.deviceOrientation = .landscapeLeft
                        } else if x > CGFloat(0.5) {
                            self.deviceOrientation = .landscapeRight
                        } else if y > CGFloat(0.5) {
                            self.deviceOrientation = .portraitUpsideDown
                        }
                        
                        self._orientationChanged()
                })
                
                cameraIsObservingDeviceOrientation = true
            } else {
                cameraIsObservingDeviceOrientation = false
            }
        }
    }
    
    fileprivate func updateDeviceOrientation(_ orientaion: UIDeviceOrientation) {
        print()
        self.deviceOrientation = orientaion
    }
    
    fileprivate func _stopFollowingDeviceOrientation() {
        if cameraIsObservingDeviceOrientation {
            coreMotionManager.stopAccelerometerUpdates()
            cameraIsObservingDeviceOrientation = false
        }
    }
    
    fileprivate func _addPreviewLayerToView(_ view: UIView) {
        embeddingView = view
        attachZoom(view)
        attachFocus(view)
        
        DispatchQueue.main.async(execute: { () -> Void in
            guard let previewLayer = self.previewLayer else { return }
            previewLayer.frame = view.layer.bounds
            view.clipsToBounds = true
            view.layer.addSublayer(previewLayer)
        })
    }
    
    fileprivate func _setupMaxZoomScale() {
        var maxZoom = CGFloat(1.0)
        beginZoomScale = CGFloat(1.0)
        
        if cameraDevice == .back, let backCameraDevice = backCameraDevice  {
            maxZoom = backCameraDevice.activeFormat.videoMaxZoomFactor
        } else if cameraDevice == .front, let frontCameraDevice = frontCameraDevice {
            maxZoom = frontCameraDevice.activeFormat.videoMaxZoomFactor
        }
        
        maxZoomScale = maxZoom
    }
    
    fileprivate func _checkIfCameraIsAvailable() -> CameraState {
        let deviceHasCamera = UIImagePickerController.isCameraDeviceAvailable(UIImagePickerControllerCameraDevice.rear) || UIImagePickerController.isCameraDeviceAvailable(UIImagePickerControllerCameraDevice.front)
        if deviceHasCamera {
            let authorizationStatus = AVCaptureDevice.authorizationStatus(for: AVMediaType.video)
            let userAgreedToUseIt = authorizationStatus == .authorized
            if userAgreedToUseIt {
                return .ready
            } else if authorizationStatus == AVAuthorizationStatus.notDetermined {
                return .notDetermined
            } else {
                _show(NSLocalizedString("Camera access denied", comment:""), message:NSLocalizedString("You need to go to settings app and grant acces to the camera device to use it.", comment:""))
                return .accessDenied
            }
        } else {
            _show(NSLocalizedString("Camera unavailable", comment:""), message:NSLocalizedString("The device does not have a camera.", comment:""))
            return .noDeviceFound
        }
    }
    
    fileprivate func _setupOutputMode(_ newCameraOutputMode: CameraOutputMode, oldCameraOutputMode: CameraOutputMode?) {
        captureSession?.beginConfiguration()
        
        if let cameraOutputToRemove = oldCameraOutputMode {
            // remove current setting
            switch cameraOutputToRemove {
            case .stillImage:
                if let validStillImageOutput = stillImageOutput {
                    captureSession?.removeOutput(validStillImageOutput)
                }
            case .videoOnly, .videoWithMic:
                if let validMovieOutput = movieOutput {
                    captureSession?.removeOutput(validMovieOutput)
                }
                if cameraOutputToRemove == .videoWithMic {
                    _removeMicInput()
                }
            }
        }
        
        // configure new devices
        switch newCameraOutputMode {
        case .stillImage:
            if stillImageOutput == nil {
                _setupOutputs()
            }
            if let validStillImageOutput = stillImageOutput,
                let captureSession = captureSession,
                captureSession.canAddOutput(validStillImageOutput) {
                    captureSession.addOutput(validStillImageOutput)
            }
        case .videoOnly, .videoWithMic:
            let videoMovieOutput = _getMovieOutput()
            if let captureSession = captureSession,
                captureSession.canAddOutput(videoMovieOutput) {
                    captureSession.addOutput(videoMovieOutput)
            }
            
            if newCameraOutputMode == .videoWithMic,
                let validMic = _deviceInputFromDevice(mic) {
                    captureSession?.addInput(validMic)
            }
        }
        captureSession?.commitConfiguration()
        _updateCameraQualityMode(cameraOutputQuality)
        _orientationChanged()
    }
    
    fileprivate func _setupOutputs() {
        if stillImageOutput == nil {
            stillImageOutput = AVCaptureStillImageOutput()
        }
        if movieOutput == nil {
            movieOutput = AVCaptureMovieFileOutput()
            movieOutput?.movieFragmentInterval = kCMTimeInvalid
        }
        if library == nil {
            library = PHPhotoLibrary.shared()
        }
    }
    
    fileprivate func _setupPreviewLayer() {
        if let validCaptureSession = captureSession {
            previewLayer = AVCaptureVideoPreviewLayer(session: validCaptureSession)
            previewLayer?.videoGravity = AVLayerVideoGravity.resizeAspectFill
        }
    }
    
    /**
     Switches between the current and specified camera using a flip animation similar to the one used in the iOS stock camera app
     */
    
    fileprivate var cameraTransitionView: UIView?
    fileprivate var transitionAnimating = false
    
    open func _doFlipAnimation() {
        
        if transitionAnimating {
            return
        }
        
        if let validEmbeddingView = embeddingView,
            let validPreviewLayer = previewLayer {
                var tempView = UIView()
                
                if CameraManager._blurSupported() {
                    let blurEffect = UIBlurEffect(style: .light)
                    tempView = UIVisualEffectView(effect: blurEffect)
                    tempView.frame = validEmbeddingView.bounds
                } else {
                    tempView = UIView(frame: validEmbeddingView.bounds)
                    tempView.backgroundColor = UIColor(white: 0.0, alpha: 0.5)
                }
                
                validEmbeddingView.insertSubview(tempView, at: Int(validPreviewLayer.zPosition + 1))
                
                cameraTransitionView = validEmbeddingView.snapshotView(afterScreenUpdates: true)
                
                if let cameraTransitionView = cameraTransitionView {
                    validEmbeddingView.insertSubview(cameraTransitionView, at: Int(validEmbeddingView.layer.zPosition + 1))
                }
                tempView.removeFromSuperview()
                
                transitionAnimating = true
                
                validPreviewLayer.opacity = 0.0
                
                DispatchQueue.main.async {
                    self._flipCameraTransitionView()
                }
        }
    }
    
    // MARK: - CameraLocationManager()
    
    fileprivate class CameraLocationManager: NSObject, CLLocationManagerDelegate {
        var locationManager = CLLocationManager()
        var latestLocation: CLLocation?
        
        override init() {
            super.init()
            locationManager.delegate = self
            locationManager.requestWhenInUseAuthorization()
            locationManager.distanceFilter = kCLDistanceFilterNone
            locationManager.headingFilter = 5.0
            locationManager.desiredAccuracy = kCLLocationAccuracyBest
        }
        
        func startUpdatingLocation() {
            locationManager.startUpdatingLocation()
        }
        
        func stopUpdatingLocation() {
            locationManager.stopUpdatingLocation()
        }
        
        // MARK: - CLLocationManagerDelegate
        func locationManager(_ manager: CLLocationManager, didUpdateLocations locations: [CLLocation]) {
            // Pick the location with best (= smallest value) horizontal accuracy
            latestLocation = locations.sorted { $0.horizontalAccuracy < $1.horizontalAccuracy }.first
        }
        
        func locationManager(_ manager: CLLocationManager, didChangeAuthorization status: CLAuthorizationStatus) {
            if status == .authorizedAlways || status == .authorizedWhenInUse {
                locationManager.startUpdatingLocation()
            } else {
                locationManager.stopUpdatingLocation()
            }
        }
    }
    
    // Determining whether the current device actually supports blurring
    // As seen on: http://stackoverflow.com/a/29997626/2269387
    fileprivate class func _blurSupported() -> Bool {
        var supported = Set<String>()
        supported.insert("iPad")
        supported.insert("iPad1,1")
        supported.insert("iPhone1,1")
        supported.insert("iPhone1,2")
        supported.insert("iPhone2,1")
        supported.insert("iPhone3,1")
        supported.insert("iPhone3,2")
        supported.insert("iPhone3,3")
        supported.insert("iPod1,1")
        supported.insert("iPod2,1")
        supported.insert("iPod2,2")
        supported.insert("iPod3,1")
        supported.insert("iPod4,1")
        supported.insert("iPad2,1")
        supported.insert("iPad2,2")
        supported.insert("iPad2,3")
        supported.insert("iPad2,4")
        supported.insert("iPad3,1")
        supported.insert("iPad3,2")
        supported.insert("iPad3,3")
        
        return !supported.contains(_hardwareString())
    }
    
    fileprivate class func _hardwareString() -> String {
        var sysinfo = utsname()
        uname(&sysinfo)
        guard let deviceName = String(bytes: Data(bytes: &sysinfo.machine, count: Int(_SYS_NAMELEN)), encoding: .ascii)?.trimmingCharacters(in: .controlCharacters) else {
            return ""
        }
        return deviceName
    }
    
    fileprivate func _flipCameraTransitionView() {
        
        if let cameraTransitionView = cameraTransitionView {
            
            UIView.transition(with: cameraTransitionView,
                              duration: 0.5,
                              options: UIViewAnimationOptions.transitionFlipFromLeft,
                              animations: nil,
                              completion: { (_) -> Void in
                                self._removeCameraTransistionView()
            })
        }
    }
    
    
    fileprivate func _removeCameraTransistionView() {
        
        if let cameraTransitionView = cameraTransitionView {
            if let validPreviewLayer = previewLayer {
                validPreviewLayer.opacity = 1.0
            }
            
            UIView.animate(withDuration: 0.5,
                           animations: { () -> Void in
                            
                            cameraTransitionView.alpha = 0.0
                            
            }, completion: { (_) -> Void in
                
                self.transitionAnimating = false
                
                cameraTransitionView.removeFromSuperview()
                self.cameraTransitionView = nil
            })
        }
    }
    
    fileprivate func _updateCameraDevice(_ deviceType: CameraDevice) {
        if let validCaptureSession = captureSession {
            validCaptureSession.beginConfiguration()
            defer { validCaptureSession.commitConfiguration() }
            let inputs: [AVCaptureInput] = validCaptureSession.inputs
            
            for input in inputs {
                if let deviceInput = input as? AVCaptureDeviceInput, deviceInput.device != mic {
                    validCaptureSession.removeInput(deviceInput)
                }
            }
            
            switch cameraDevice {
            case .front:
                if hasFrontCamera {
                    if let validFrontDevice = _deviceInputFromDevice(frontCameraDevice),
                        !inputs.contains(validFrontDevice) {
                            validCaptureSession.addInput(validFrontDevice)
                    }
                }
            case .back:
                if let validBackDevice = _deviceInputFromDevice(backCameraDevice),
                    !inputs.contains(validBackDevice) {
                        validCaptureSession.addInput(validBackDevice)
                }
            }
        }
    }
    
    fileprivate func _updateFlashMode(_ flashMode: CameraFlashMode) {
        captureSession?.beginConfiguration()
        defer { captureSession?.commitConfiguration() }
        for captureDevice in AVCaptureDevice.videoDevices  {
            guard let avFlashMode = AVCaptureDevice.FlashMode(rawValue: flashMode.rawValue) else { continue }
            if captureDevice.isFlashModeSupported(avFlashMode) {
                do {
                    try captureDevice.lockForConfiguration()
                } catch {
                    return
                }
                captureDevice.flashMode = avFlashMode
                captureDevice.unlockForConfiguration()
            }
        }
        
    }
    
    fileprivate func _performShutterAnimation(_ completion: (() -> Void)?) {
        
        if let validPreviewLayer = previewLayer {
            
            DispatchQueue.main.async {
                
                let duration = 0.1
                
                CATransaction.begin()
                
                if let completion = completion {
                    CATransaction.setCompletionBlock(completion)
                }
                
                let fadeOutAnimation = CABasicAnimation(keyPath: "opacity")
                fadeOutAnimation.fromValue = 1.0
                fadeOutAnimation.toValue = 0.0
                validPreviewLayer.add(fadeOutAnimation, forKey: "opacity")
                
                let fadeInAnimation = CABasicAnimation(keyPath: "opacity")
                fadeInAnimation.fromValue = 0.0
                fadeInAnimation.toValue = 1.0
                fadeInAnimation.beginTime = CACurrentMediaTime() + duration * 2.0
                validPreviewLayer.add(fadeInAnimation, forKey: "opacity")
                
                CATransaction.commit()
            }
        }
    }
    
    fileprivate func _updateCameraQualityMode(_ newCameraOutputQuality: CameraOutputQuality) {
        if let validCaptureSession = captureSession {
            var sessionPreset = AVCaptureSession.Preset.low
            switch newCameraOutputQuality {
            case CameraOutputQuality.low:
                sessionPreset = AVCaptureSession.Preset.low
            case CameraOutputQuality.medium:
                sessionPreset = AVCaptureSession.Preset.medium
            case CameraOutputQuality.high:
                if cameraOutputMode == .stillImage {
                    sessionPreset = AVCaptureSession.Preset.photo
                } else {
                    sessionPreset = AVCaptureSession.Preset.high
                }
            }
            if validCaptureSession.canSetSessionPreset(sessionPreset) {
                validCaptureSession.beginConfiguration()
                validCaptureSession.sessionPreset = sessionPreset
                validCaptureSession.commitConfiguration()
            } else {
                _show(NSLocalizedString("Preset not supported", comment:""), message: NSLocalizedString("Camera preset not supported. Please try another one.", comment:""))
            }
        } else {
            _show(NSLocalizedString("Camera error", comment:""), message: NSLocalizedString("No valid capture session found, I can't take any pictures or videos.", comment:""))
        }
    }
    
    fileprivate func _removeMicInput() {
        guard let inputs = captureSession?.inputs else { return }
        
        for input in inputs {
            if let deviceInput = input as? AVCaptureDeviceInput,
                deviceInput.device == mic {
                    captureSession?.removeInput(deviceInput)
                    break
            }
        }
    }
    
    fileprivate func _show(_ title: String, message: String) {
        if showErrorsToUsers {
            DispatchQueue.main.async(execute: { () -> Void in
                self.showErrorBlock(title, message)
            })
        }
    }
    
    fileprivate func _deviceInputFromDevice(_ device: AVCaptureDevice?) -> AVCaptureDeviceInput? {
        guard let validDevice = device else { return nil }
        do {
            return try AVCaptureDeviceInput(device: validDevice)
        } catch let outError {
            _show(NSLocalizedString("Device setup error occured", comment:""), message: "\(outError)")
            return nil
        }
    }
    
    deinit {
        stopAndRemoveCaptureSession()
        _stopFollowingDeviceOrientation()
    }
}

fileprivate extension AVCaptureDevice {
    fileprivate static var videoDevices: [AVCaptureDevice] {
        return AVCaptureDevice.devices(for: AVMediaType.video)
    }
}<|MERGE_RESOLUTION|>--- conflicted
+++ resolved
@@ -131,22 +131,9 @@
     /// Property to change camera device between front and back.
     open var cameraDevice = CameraDevice.back {
         didSet {
-<<<<<<< HEAD
-            if cameraIsSetup {
-                if cameraDevice != oldValue {
-                    if animateCameraDeviceChange {
-                        _doFlipAnimation()
-                    }
-                    _updateCameraDevice(cameraDevice)
-                    _updateFlashMode(flashMode)
-                    _setupMaxZoomScale()
-                    _zoom(0)
-                    _orientationChanged() //"fixes" orientation bug when in landscape mode and switching cameras https://github.com/imaginary-cloud/CameraManager/issues/64
-=======
             if cameraIsSetup && cameraDevice != oldValue {
                 if animateCameraDeviceChange {
                     _doFlipAnimation()
->>>>>>> 9f3e1592
                 }
                 _updateCameraDevice(cameraDevice)
                 _updateFlashMode(flashMode)
@@ -352,20 +339,6 @@
      Stops running capture session and removes all setup devices, inputs and outputs.
      */
     open func stopAndRemoveCaptureSession() {
-<<<<<<< HEAD
-        stopCaptureSession()
-        let oldAnimationValue = animateCameraDeviceChange
-        animateCameraDeviceChange = false
-        cameraIsSetup = false
-        previewLayer = nil
-        captureSession = nil
-        frontCameraDevice = nil
-        backCameraDevice = nil
-        mic = nil
-        stillImageOutput = nil
-        movieOutput = nil
-        animateCameraDeviceChange = oldAnimationValue
-=======
         self.stopCaptureSession()
         let oldAnimationValue = self.animateCameraDeviceChange
         self.animateCameraDeviceChange = false
@@ -379,7 +352,6 @@
         self.stillImageOutput = nil
         self.movieOutput = nil
         self.animateCameraDeviceChange = oldAnimationValue
->>>>>>> 9f3e1592
     }
     
     /**
@@ -1047,23 +1019,13 @@
             return .landscapeRight
         case .landscapeRight:
             return .landscapeLeft
-<<<<<<< HEAD
-        case .portrait:
-            return .portrait
-=======
         case .portraitUpsideDown:
             return .portraitUpsideDown
         case .faceUp:
             return _videoOrientationFromStatusBarOrientation()
         case .faceDown:
             return _videoOrientationFromStatusBarOrientation()
->>>>>>> 9f3e1592
         default:
-            //prior code forced everything else to portrait.  This causes the preview to flip incorrectly when recording landscape, and then pointing down or up
-            //The following returns the current orientation if the device is flipped to a orientation that isn't supported if there is a valid preview layer & connection
-            if let validPreviewLayer = previewLayer, let connection = validPreviewLayer.connection  {
-                return connection.videoOrientation //Keep the existing orientation
-            }
             return .portrait
         }
     }
